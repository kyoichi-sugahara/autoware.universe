// Copyright 2018-2021 The Autoware Foundation
//
// Licensed under the Apache License, Version 2.0 (the "License");
// you may not use this file except in compliance with the License.
// You may obtain a copy of the License at
//
//     http://www.apache.org/licenses/LICENSE-2.0
//
// Unless required by applicable law or agreed to in writing, software
// distributed under the License is distributed on an "AS IS" BASIS,
// WITHOUT WARRANTIES OR CONDITIONS OF ANY KIND, either express or implied.
// See the License for the specific language governing permissions and
// limitations under the License.

#ifndef MPC_LATERAL_CONTROLLER__MPC_HPP_
#define MPC_LATERAL_CONTROLLER__MPC_HPP_

#include "mpc_lateral_controller/lowpass_filter.hpp"
#include "mpc_lateral_controller/mpc_trajectory.hpp"
#include "mpc_lateral_controller/qp_solver/qp_solver_interface.hpp"
#include "mpc_lateral_controller/steering_predictor.hpp"
#include "mpc_lateral_controller/vehicle_model/vehicle_model_interface.hpp"
#include "rclcpp/rclcpp.hpp"

#include "autoware_control_msgs/msg/lateral.hpp"
#include "autoware_planning_msgs/msg/trajectory.hpp"
#include "autoware_vehicle_msgs/msg/steering_report.hpp"
#include "geometry_msgs/msg/pose.hpp"
#include "nav_msgs/msg/odometry.hpp"
#include "tier4_debug_msgs/msg/float32_multi_array_stamped.hpp"

#include <deque>
#include <memory>
#include <string>
#include <utility>
#include <vector>

namespace autoware::motion::control::mpc_lateral_controller
{

using autoware_control_msgs::msg::Lateral;
using autoware_planning_msgs::msg::Trajectory;
using autoware_vehicle_msgs::msg::SteeringReport;
using geometry_msgs::msg::Pose;
using nav_msgs::msg::Odometry;
using tier4_debug_msgs::msg::Float32MultiArrayStamped;

using Eigen::MatrixXd;
using Eigen::VectorXd;

// Weight factors used in Model Predictive Control
struct MPCWeight
{
  // Weight for lateral tracking error. A larger weight leads to less lateral tracking error.
  double lat_error;

  // Weight for heading tracking error. A larger weight reduces heading tracking error.
  double heading_error;

  // Weight combining heading error and velocity. Adjusts the influence of heading error based on
  // velocity.
  double heading_error_squared_vel;

  // Weight for lateral tracking error at the terminal state of the trajectory. This improves the
  // stability of MPC.
  double terminal_lat_error;

  // Weight for heading tracking error at the terminal state of the trajectory. This improves the
  // stability of MPC.
  double terminal_heading_error;

  // Weight for the steering input. This surpress the deviation between the steering command and
  // reference steering angle calculated from curvature.
  double steering_input;

  // Adjusts the influence of steering_input weight based on velocity.
  double steering_input_squared_vel;

  // Weight for lateral jerk. Penalizes sudden changes in lateral acceleration.
  double lat_jerk;

  // Weight for steering rate. Penalizes the speed of steering angle change.
  double steer_rate;

  // Weight for steering angle acceleration. Regulates the rate of change of steering rate.
  double steer_acc;
};

struct MPCParam
{
  // Number of steps in the prediction horizon.
  int prediction_horizon;

  // Sampling time for the prediction horizon.
  double prediction_dt;

  // Threshold at which the feed-forward steering angle becomes zero.
  double zero_ff_steer_deg;

  // Time delay for compensating the steering input.
  double input_delay;

  // Limit for calculating trajectory velocity.
  double acceleration_limit;

  // Time constant for calculating trajectory velocity.
  double velocity_time_constant;

  // Minimum prediction distance used for low velocity case.
  double min_prediction_length;

  // Time constant for the steer model.
  double steer_tau;

  // Weight parameters for the MPC in nominal conditions.
  MPCWeight nominal_weight;

  // Weight parameters for the MPC in low curvature path conditions.
  MPCWeight low_curvature_weight;

  // Curvature threshold to determine when to use "low curvature" parameter settings.
  double low_curvature_thresh_curvature;
};

struct TrajectoryFilteringParam
{
  // path resampling interval [m]
  double traj_resample_dist;

  // flag of traj extending for terminal yaw
  bool extend_trajectory_for_end_yaw_control;

  // flag for path smoothing
  bool enable_path_smoothing;

  // param of moving average filter for path smoothing
  int path_filter_moving_ave_num;

  // point-to-point index distance for curvature calculation for trajectory
  int curvature_smoothing_num_traj;

  // point-to-point index distance for curvature calculation for reference steer command
  int curvature_smoothing_num_ref_steer;
};

struct MPCData
{
  // Index of the nearest point in the trajectory.
  size_t nearest_idx{};

  // Time stamp of the nearest point in the trajectory.
  double nearest_time{};

  // Pose (position and orientation) of the nearest point in the trajectory.
  Pose nearest_pose{};

  // Current steering angle.
  double steer{};

  // Predicted steering angle based on the vehicle model.
  double predicted_steer{};

  // Lateral tracking error.
  double lateral_err{};

  // Yaw (heading) tracking error.
  double yaw_err{};

  MPCData() = default;
};

/**
 * MPC matrix with the following format:
 * Xex = Aex * X0 + Bex * Uex * Wex
 * Yex = Cex * Xex
 * Cost = Xex' * Qex * Xex + (Uex - Uref_ex)' * R1ex * (Uex - Uref_ex) +  Uex' * R2ex * Uex
 */
struct MPCMatrix
{
  MatrixXd Aex;
  MatrixXd Bex;
  MatrixXd Wex;
  MatrixXd Cex;
  MatrixXd Qex;
  MatrixXd R1ex;
  MatrixXd R2ex;
  MatrixXd Uref_ex;

  MPCMatrix() = default;
};

/**
 * MPC-based waypoints follower class
 * @brief calculate control command to follow reference waypoints
 */
class MPC
{
private:
  rclcpp::Logger m_logger = rclcpp::get_logger("mpc_logger");  // ROS logger used for debug logging.
  rclcpp::Clock::SharedPtr m_clock = std::make_shared<rclcpp::Clock>(RCL_ROS_TIME);  // ROS clock.

  // Vehicle model used for MPC.
  std::shared_ptr<VehicleModelInterface> m_vehicle_model_ptr;

  // QP solver used for MPC.
  std::shared_ptr<QPSolverInterface> m_qpsolver_ptr;

  // Calculate predicted steering angle based on the steering dynamics. The predicted value should
  // fit to the actual steering angle if the vehicle model is accurate enough.
  std::shared_ptr<SteeringPredictor> m_steering_predictor;

  Butterworth2dFilter m_lpf_steering_cmd;   // Low-pass filter for smoothing the steering command.
  Butterworth2dFilter m_lpf_lateral_error;  // Low-pass filter for smoothing the lateral error.
  Butterworth2dFilter m_lpf_yaw_error;      // Low-pass filter for smoothing the heading error.

  double m_raw_steer_cmd_pprev = 0.0;  // Raw output computed two iterations ago.
  double m_lateral_error_prev = 0.0;   // Previous lateral error for derivative calculation.
  double m_yaw_error_prev = 0.0;       // Previous heading error for derivative calculation.
  std::chrono::time_point<std::chrono::system_clock>
    m_previous_optimal_solution_time;  // Time stamp of the last MPC solution.

  bool m_is_forward_shift = true;  // Flag indicating if the shift is in the forward direction.

  double m_min_prediction_length = 5.0;  // Minimum prediction distance.

  rclcpp::Publisher<Trajectory>::SharedPtr m_debug_frenet_predicted_trajectory_pub;
  rclcpp::Publisher<Trajectory>::SharedPtr m_debug_resampled_reference_trajectory_pub;
  rclcpp::Publisher<Trajectory>::SharedPtr m_debug_cgmres_frenet_predicted_trajectory_pub;
  rclcpp::Publisher<Trajectory>::SharedPtr m_debug_cgmres_predicted_trajectory_pub;

  /**
   * @brief Get variables for MPC calculation.
   * @param trajectory The reference trajectory.
   * @param current_steer The current steering report.
   * @param current_kinematics The current vehicle kinematics.
   * @return A pair of a boolean flag indicating success and the MPC data.
   */
  std::pair<bool, MPCData> getData(
    const MPCTrajectory & trajectory, const SteeringReport & current_steer,
    const Odometry & current_kinematics);

  /**
   * @brief Get the initial state for MPC.
   * @param data The MPC data.
   * @return The initial state as a vector.
   */
  VectorXd getInitialState(const MPCData & data);

  /**
   * @brief Update the state for delay compensation.
   * @param traj The reference trajectory to follow.
   * @param start_time The time where x0_orig is defined.
   * @param x0_orig The original initial state vector.
   * @return A pair of a boolean flag indicating success and the updated state at delayed_time.
   */
  std::pair<bool, VectorXd> updateStateForDelayCompensation(
    const MPCTrajectory & traj, const double & start_time, const VectorXd & x0_orig);

  /**
   * @brief Generate the MPC matrix using the reference trajectory and vehicle model.
   * @param reference_trajectory The reference trajectory used for linearization.
   * @param prediction_dt The prediction time step.
   * @return The generated MPC matrix.
   */
  MPCMatrix generateMPCMatrix(
    const MPCTrajectory & reference_trajectory, const double prediction_dt);

  /**
   * @brief Execute the optimization using the provided MPC matrix, initial state, and prediction
   * time step.
   * @param mpc_matrix The parameters matrix used for optimization.
   * @param x0 The initial state vector.
   * @param prediction_dt The prediction time step.
   * @param [in] trajectory mpc reference trajectory
   * @param [in] current_velocity current ego velocity
   * @return A pair of a boolean flag indicating success and the optimized input vector.
   */
  std::pair<bool, VectorXd> executeOptimization(
    const MPCMatrix & mpc_matrix, const VectorXd & x0, const double prediction_dt,
    const MPCTrajectory & trajectory, const double current_velocity);

  /**
   * @brief Execute the optimization using the provided MPC matrix, initial state, and prediction
   * time step.
   * @param x0 The initial state vector.
   * @param prediction_dt The prediction time step.
   * @param [in] trajectory mpc reference trajectory
   * @param [in] current_velocity current ego velocity
   * @return A pair of a boolean flag indicating success and the optimized input vector.
   */
  std::pair<bool, VectorXd> executeOptimization(
    const VectorXd & x0, const double prediction_dt, const MPCTrajectory & trajectory,
    const double current_velocity);

  /**
   * @brief Resample the trajectory with the MPC resampling time.
   * @param start_time The start time for resampling.
   * @param prediction_dt The prediction time step.
   * @param input The input trajectory.
   * @return A pair of a boolean flag indicating success and the resampled trajectory.
   */
  std::pair<bool, MPCTrajectory> resampleMPCTrajectoryByTime(
    const double start_time, const double prediction_dt, const MPCTrajectory & input) const;

  /**
   * @brief Apply the velocity dynamics filter to the trajectory using the current kinematics.
   * @param trajectory The input trajectory.
   * @param current_kinematics The current vehicle kinematics.
   * @return The filtered trajectory.
   */
  MPCTrajectory applyVelocityDynamicsFilter(
    const MPCTrajectory & trajectory, const Odometry & current_kinematics) const;

  /**
   * @brief Get the prediction time step for MPC. If the trajectory length is shorter than
   * min_prediction_length, adjust the time step.
   * @param start_time The start time of the trajectory.
   * @param input The input trajectory.
   * @param current_kinematics The current vehicle kinematics.
   * @return The prediction time step.
   */
  double getPredictionDeltaTime(
    const double start_time, const MPCTrajectory & input,
    const Odometry & current_kinematics) const;

  /**
   * @brief Add weights related to lateral jerk, steering rate, and steering acceleration to the R
   * matrix.
   * @param prediction_dt The prediction time step.
   * @param R The R matrix to modify.
   */
  void addSteerWeightR(const double prediction_dt, MatrixXd & R) const;

  /**
   * @brief Add weights related to lateral jerk, steering rate, and steering acceleration to the f
   * matrix.
   * @param prediction_dt The prediction time step.
   * @param f The f matrix to modify.
   */
  void addSteerWeightF(const double prediction_dt, MatrixXd & f) const;

  /**
   * @brief Calculate the desired steering rate for the steering_rate command.
   * @param m The MPC matrix used for optimization.
   * @param x0 The initial state matrix.
   * @param Uex The input matrix.
   * @param u_filtered The filtered input.
   * @param current_steer The current steering angle.
   * @param predict_dt The prediction time step.
   * @return The desired steering rate.
   */
  double calcDesiredSteeringRate(
    const MPCMatrix & m, const MatrixXd & x0, const MatrixXd & Uex, const double u_filtered,
    const float current_steer, const double predict_dt) const;

  /**
   * @brief calculate predicted trajectory
   * @param mpc_matrix The MPC matrix used in the mpc problem.
   * @param x0 initial state used in the mpc problem.
   * @param Uex optimized input.
   * @param mpc_resampled_ref_traj reference trajectory resampled in the mpc time-step
   * @param dt delta time used in the mpc problem.
   * @return predicted path
   */
  Trajectory calculatePredictedTrajectory(
    const MPCMatrix & mpc_matrix, const Eigen::MatrixXd & x0, const Eigen::MatrixXd & Uex,
    const MPCTrajectory & mpc_resampled_ref_traj, const double dt) const;

  Trajectory calculatePredictedTrajectory(
    const MPCMatrix & mpc_matrix, const Eigen::MatrixXd & x0, const Eigen::MatrixXd & Ugmres,
    const MPCTrajectory & reference_trajectory, const double dt, const double passed_time) const;

  /**
   * @brief Check if the MPC matrix has any invalid values.
   * @param m The MPC matrix to check.
   * @return True if the matrix is valid, false otherwise.
   */
  bool isValid(const MPCMatrix & m) const;

  /**
   * @brief Get the weight for the MPC optimization based on the curvature.
   * @param curvature The curvature value.
   * @return The weight for the MPC optimization.
   */
  inline MPCWeight getWeight(const double curvature)
  {
    return std::fabs(curvature) < m_param.low_curvature_thresh_curvature
             ? m_param.low_curvature_weight
             : m_param.nominal_weight;
  }

  /**
   * @brief Generate diagnostic data for debugging purposes.
   * @param reference_trajectory The reference trajectory.
   * @param mpc_data The MPC data.
   * @param mpc_matrix The MPC matrix.
   * @param ctrl_cmd The control command.
   * @param Uex The optimized input vector.
   * @param current_kinematics The current vehicle kinematics.
   * @return The generated diagnostic data.
   */
  Float32MultiArrayStamped generateDiagData(
    const MPCTrajectory & reference_trajectory, const MPCData & mpc_data,
    const MPCMatrix & mpc_matrix, const Lateral & ctrl_cmd, const VectorXd & Uex,
    const Odometry & current_kinematics) const;

  /**
   * @brief calculate steering rate limit along with the target trajectory
   * @param reference_trajectory The reference trajectory.
   * @param current_velocity current velocity of ego.
   */
  VectorXd calcSteerRateLimitOnTrajectory(
    const MPCTrajectory & trajectory, const double current_velocity) const;

  //!< @brief logging with warn and return false
  template <typename... Args>
  inline bool fail_warn_throttle(Args &&... args) const
  {
    RCLCPP_WARN_THROTTLE(m_logger, *m_clock, 3000, args...);
    return false;
  }

  //!< @brief logging with warn
  template <typename... Args>
  inline void warn_throttle(Args &&... args) const
  {
    RCLCPP_WARN_THROTTLE(m_logger, *m_clock, 3000, args...);
  }

public:
  MPCTrajectory m_reference_trajectory;  // Reference trajectory to be followed.
  MPCParam m_param;                      // MPC design parameters.
  std::deque<double> m_input_buffer;     // MPC output buffer for delay time compensation.
  double m_raw_steer_cmd_prev = 0.0;     // Previous MPC raw output.

  /* Parameters for control */
  double m_admissible_position_error;  // Threshold for lateral error to trigger stop command [m].
  double m_admissible_yaw_error_rad;   // Threshold for yaw error to trigger stop command [rad].
  double m_steer_lim;                  // Steering command limit [rad].
  double m_ctrl_period;                // Control frequency [s].

  //!< @brief steering rate limit list depending on curvature [/m], [rad/s]
  std::vector<std::pair<double, double>> m_steer_rate_lim_map_by_curvature{};

  //!< @brief steering rate limit list depending on velocity [m/s], [rad/s]
  std::vector<std::pair<double, double>> m_steer_rate_lim_map_by_velocity{};

  bool m_use_steer_prediction;  // Flag to use predicted steer instead of measured steer.
  double ego_nearest_dist_threshold = 3.0;  // Threshold for nearest index search based on distance.
  double ego_nearest_yaw_threshold = M_PI_2;  // Threshold for nearest index search based on yaw.

  bool m_debug_publish_predicted_trajectory = false;  // Flag to publish debug predicted trajectory
  bool m_debug_publish_resampled_reference_trajectory = false;  // Flag to publish debug resampled
                                                                // reference trajectory

  //!< Constructor.
  explicit MPC(rclcpp::Node & node);

  /**
   * @brief Calculate control command using the MPC algorithm.
   * @param current_steer Current steering report.
   * @param current_kinematics Current vehicle kinematics.
   * @param ctrl_cmd Computed lateral control command.
   * @param predicted_trajectory Predicted trajectory based on MPC result.
   * @param diagnostic Diagnostic data for debugging purposes.
   * @return True if the MPC calculation is successful, false otherwise.
   */
  bool calculateMPC(
<<<<<<< HEAD
    const SteeringReport & current_steer, const Odometry & current_kinematics,
    AckermannLateralCommand & ctrl_cmd, Trajectory & predicted_trajectory,
    Float32MultiArrayStamped & diagnostic, const std::string & qp_solver_type = "osqp");
=======
    const SteeringReport & current_steer, const Odometry & current_kinematics, Lateral & ctrl_cmd,
    Trajectory & predicted_trajectory, Float32MultiArrayStamped & diagnostic);
>>>>>>> 31c1672e

  /**
   * @brief Set the reference trajectory to be followed.
   * @param trajectory_msg The reference trajectory message.
   * @param param Trajectory filtering parameters.
   */
  void setReferenceTrajectory(
    const Trajectory & trajectory_msg, const TrajectoryFilteringParam & param,
    const Odometry & current_kinematics);

  /**
   * @brief Reset the previous result of MPC.
   * @param current_steer Current steering report.
   */
  void resetPrevResult(const SteeringReport & current_steer);

  /**
   * @brief Set the vehicle model for this MPC.
   * @param vehicle_model_ptr Pointer to the vehicle model.
   */
  inline void setVehicleModel(std::shared_ptr<VehicleModelInterface> vehicle_model_ptr)
  {
    m_vehicle_model_ptr = vehicle_model_ptr;
  }

  /**
   * @brief Set the QP solver for this MPC.
   * @param qpsolver_ptr Pointer to the QP solver.
   */
  inline void setQPSolver(std::shared_ptr<QPSolverInterface> qpsolver_ptr)
  {
    m_qpsolver_ptr = qpsolver_ptr;
  }

  /**
   * @brief Initialize the steering predictor for this MPC.
   */
  inline void initializeSteeringPredictor()
  {
    m_steering_predictor =
      std::make_shared<SteeringPredictor>(m_param.steer_tau, m_param.input_delay);
  }

  /**
   * @brief Initialize the low-pass filters.
   * @param steering_lpf_cutoff_hz Cutoff frequency for the steering command low-pass filter.
   * @param error_deriv_lpf_cutoff_hz Cutoff frequency for the error derivative low-pass filter.
   */
  inline void initializeLowPassFilters(
    const double steering_lpf_cutoff_hz, const double error_deriv_lpf_cutoff_hz)
  {
    m_lpf_steering_cmd.initialize(m_ctrl_period, steering_lpf_cutoff_hz);
    m_lpf_lateral_error.initialize(m_ctrl_period, error_deriv_lpf_cutoff_hz);
    m_lpf_yaw_error.initialize(m_ctrl_period, error_deriv_lpf_cutoff_hz);
  }

  /**
   * @brief Check if the MPC has a vehicle model set.
   * @return True if the vehicle model is set, false otherwise.
   */
  inline bool hasVehicleModel() const { return m_vehicle_model_ptr != nullptr; }

  /**
   * @brief Check if the MPC has a QP solver set.
   * @return True if the QP solver is set, false otherwise.
   */
  inline bool hasQPSolver() const { return m_qpsolver_ptr != nullptr; }

  /**
   * @brief Set the RCLCPP logger to be used for logging.
   * @param logger The RCLCPP logger object.
   */
  inline void setLogger(rclcpp::Logger logger) { m_logger = logger; }

  /**
   * @brief Set the RCLCPP clock to be used for time keeping.
   * @param clock The shared pointer to the RCLCPP clock.
   */
  inline void setClock(rclcpp::Clock::SharedPtr clock) { m_clock = clock; }
};  // class MPC
}  // namespace autoware::motion::control::mpc_lateral_controller

#endif  // MPC_LATERAL_CONTROLLER__MPC_HPP_<|MERGE_RESOLUTION|>--- conflicted
+++ resolved
@@ -466,14 +466,9 @@
    * @return True if the MPC calculation is successful, false otherwise.
    */
   bool calculateMPC(
-<<<<<<< HEAD
-    const SteeringReport & current_steer, const Odometry & current_kinematics,
-    AckermannLateralCommand & ctrl_cmd, Trajectory & predicted_trajectory,
-    Float32MultiArrayStamped & diagnostic, const std::string & qp_solver_type = "osqp");
-=======
     const SteeringReport & current_steer, const Odometry & current_kinematics, Lateral & ctrl_cmd,
-    Trajectory & predicted_trajectory, Float32MultiArrayStamped & diagnostic);
->>>>>>> 31c1672e
+    Trajectory & predicted_trajectory, Float32MultiArrayStamped & diagnostic,
+    const std::string & qp_solver_type = "osqp");
 
   /**
    * @brief Set the reference trajectory to be followed.

--- conflicted
+++ resolved
@@ -138,14 +138,8 @@
   const size_t current_seg_idx, const RouteHandler & route_handler,
   const double nearest_dist_threshold, const double nearest_yaw_threshold)
 {
-<<<<<<< HEAD
-  const auto requires_turn_signal = [&](
-                                      const std::string & turn_direction,
-                                      const bool is_in_turn_lane) {
-=======
   const auto requires_turn_signal = [&current_vel](
                                       const auto & turn_direction, const bool is_in_turn_lane) {
->>>>>>> 5b8219ea
     constexpr double stop_velocity_threshold = 0.1;
     return (
       turn_direction == "right" || turn_direction == "left" ||

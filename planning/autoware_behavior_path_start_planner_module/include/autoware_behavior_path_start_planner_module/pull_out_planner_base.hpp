// Copyright 2022 TIER IV, Inc.
//
// Licensed under the Apache License, Version 2.0 (the "License");
// you may not use this file except in compliance with the License.
// You may obtain a copy of the License at
//
//     http://www.apache.org/licenses/LICENSE-2.0
//
// Unless required by applicable law or agreed to in writing, software
// distributed under the License is distributed on an "AS IS" BASIS,
// WITHOUT WARRANTIES OR CONDITIONS OF ANY KIND, either express or implied.
// See the License for the specific language governing permissions and
// limitations under the License.

#ifndef AUTOWARE_BEHAVIOR_PATH_START_PLANNER_MODULE__PULL_OUT_PLANNER_BASE_HPP_
#define AUTOWARE_BEHAVIOR_PATH_START_PLANNER_MODULE__PULL_OUT_PLANNER_BASE_HPP_

#include "autoware_behavior_path_planner_common/data_manager.hpp"
#include "autoware_behavior_path_planner_common/utils/path_safety_checker/objects_filtering.hpp"
#include "autoware_behavior_path_start_planner_module/data_structs.hpp"
#include "autoware_behavior_path_start_planner_module/pull_out_path.hpp"
#include "autoware_behavior_path_start_planner_module/util.hpp"

#include <magic_enum.hpp>

#include <geometry_msgs/msg/pose_stamped.hpp>
#include <tier4_planning_msgs/msg/path_with_lane_id.hpp>

#include <memory>
#include <string>
#include <vector>

namespace autoware::behavior_path_planner
{
using geometry_msgs::msg::Pose;
using tier4_autoware_utils::LinearRing2d;
using tier4_planning_msgs::msg::PathWithLaneId;

<<<<<<< HEAD
enum class PlannerType {
  NONE = 0,
  SHIFT = 1,
  GEOMETRIC = 2,
  STOP = 3,
  FREESPACE = 4,
};

struct PlannerDebugData
{
public:
  PlannerType planner_type;
  std::vector<std::string> conditions_evaluation;
  double required_margin{0.0};
  double backward_distance{0.0};
  auto str() const
  {
    std::stringstream ss;
    ss << std::left << std::setw(20) << "| Planner type " << std::setw(20) << "| Required margin "
       << std::setw(20) << "| Backward distance " << std::setw(25) << "| Condition evaluation |"
       << "\n";
    for (const auto & result : conditions_evaluation) {
      ss << std::setw(23) << magic_enum::enum_name(planner_type) << std::setw(23)
         << (std::to_string(required_margin) + "[m]") << std::setw(23)
         << (std::to_string(backward_distance) + "[m]") << std::setw(25) << result << "\n";
    }
    ss << std::setw(40);
    return ss.str();
  }
};

=======
>>>>>>> 1031e38a
class PullOutPlannerBase
{
public:
  explicit PullOutPlannerBase(rclcpp::Node & node, const StartPlannerParameters & parameters)
  {
    vehicle_info_ = autoware::vehicle_info_utils::VehicleInfoUtils(node).getVehicleInfo();
    vehicle_footprint_ = vehicle_info_.createFootprint();
    parameters_ = parameters;
  }
  virtual ~PullOutPlannerBase() = default;

  void setPlannerData(const std::shared_ptr<const PlannerData> & planner_data)
  {
    planner_data_ = planner_data;
  }

  void setCollisionCheckMargin(const double collision_check_margin)
  {
    collision_check_margin_ = collision_check_margin;
  };
  virtual PlannerType getPlannerType() const = 0;
  virtual std::optional<PullOutPath> plan(
    const Pose & start_pose, const Pose & goal_pose, PlannerDebugData & planner_debug_data) = 0;

protected:
  bool isPullOutPathCollided(
    autoware::behavior_path_planner::PullOutPath & pull_out_path,
    double collision_check_distance_from_end) const
  {
    // check for collisions
    const auto & dynamic_objects = planner_data_->dynamic_object;
    const auto pull_out_lanes = start_planner_utils::getPullOutLanes(
      planner_data_,
      planner_data_->parameters.backward_path_length + parameters_.max_back_distance);
    const auto & vehicle_footprint = vehicle_info_.createFootprint();
    // extract stop objects in pull out lane for collision check
    const auto stop_objects = utils::path_safety_checker::filterObjectsByVelocity(
      *dynamic_objects, parameters_.th_moving_object_velocity);
    auto [pull_out_lane_stop_objects, others] =
      utils::path_safety_checker::separateObjectsByLanelets(
        stop_objects, pull_out_lanes, [](const auto & obj, const auto & lane) {
          return utils::path_safety_checker::isPolygonOverlapLanelet(obj, lane);
        });
    utils::path_safety_checker::filterObjectsByClass(
      pull_out_lane_stop_objects, parameters_.object_types_to_check_for_path_generation);

    const auto collision_check_section_path =
      autoware::behavior_path_planner::start_planner_utils::extractCollisionCheckSection(
        pull_out_path, collision_check_distance_from_end);
    if (!collision_check_section_path) return true;

    return utils::checkCollisionBetweenPathFootprintsAndObjects(
      vehicle_footprint_, collision_check_section_path.value(), pull_out_lane_stop_objects,
      collision_check_margin_);
  };
  std::shared_ptr<const PlannerData> planner_data_;
  autoware::vehicle_info_utils::VehicleInfo vehicle_info_;
  LinearRing2d vehicle_footprint_;
  StartPlannerParameters parameters_;
  double collision_check_margin_;
};
}  // namespace autoware::behavior_path_planner

#endif  // AUTOWARE_BEHAVIOR_PATH_START_PLANNER_MODULE__PULL_OUT_PLANNER_BASE_HPP_<|MERGE_RESOLUTION|>--- conflicted
+++ resolved
@@ -36,40 +36,6 @@
 using tier4_autoware_utils::LinearRing2d;
 using tier4_planning_msgs::msg::PathWithLaneId;
 
-<<<<<<< HEAD
-enum class PlannerType {
-  NONE = 0,
-  SHIFT = 1,
-  GEOMETRIC = 2,
-  STOP = 3,
-  FREESPACE = 4,
-};
-
-struct PlannerDebugData
-{
-public:
-  PlannerType planner_type;
-  std::vector<std::string> conditions_evaluation;
-  double required_margin{0.0};
-  double backward_distance{0.0};
-  auto str() const
-  {
-    std::stringstream ss;
-    ss << std::left << std::setw(20) << "| Planner type " << std::setw(20) << "| Required margin "
-       << std::setw(20) << "| Backward distance " << std::setw(25) << "| Condition evaluation |"
-       << "\n";
-    for (const auto & result : conditions_evaluation) {
-      ss << std::setw(23) << magic_enum::enum_name(planner_type) << std::setw(23)
-         << (std::to_string(required_margin) + "[m]") << std::setw(23)
-         << (std::to_string(backward_distance) + "[m]") << std::setw(25) << result << "\n";
-    }
-    ss << std::setw(40);
-    return ss.str();
-  }
-};
-
-=======
->>>>>>> 1031e38a
 class PullOutPlannerBase
 {
 public:

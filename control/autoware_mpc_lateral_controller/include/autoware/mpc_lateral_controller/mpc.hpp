--- conflicted
+++ resolved
@@ -230,15 +230,12 @@
   rclcpp::Publisher<Trajectory>::SharedPtr m_debug_predicted_trajectory_with_delay_pub;
   rclcpp::Publisher<Trajectory>::SharedPtr m_debug_frenet_predicted_trajectory_pub;
   rclcpp::Publisher<Trajectory>::SharedPtr m_debug_resampled_reference_trajectory_pub;
-<<<<<<< HEAD
   rclcpp::Publisher<Float64MultiArray>::SharedPtr m_debug_resampled_reference_curvature_pub;
   rclcpp::Publisher<Float64MultiArray>::SharedPtr m_debug_resampled_reference_velocity_pub;
   rclcpp::Publisher<Trajectory>::SharedPtr m_debug_cgmres_frenet_predicted_trajectory_pub;
   rclcpp::Publisher<Trajectory>::SharedPtr m_debug_cgmres_predicted_trajectory_pub;
   rclcpp::Publisher<MpcDebug>::SharedPtr m_debug_cgmres_debug_pub;
 
-=======
->>>>>>> 49773d92
   /**
    * @brief Get variables for MPC calculation.
    * @param trajectory The reference trajectory.
@@ -379,13 +376,10 @@
     const MPCMatrix & mpc_matrix, const Eigen::MatrixXd & x0, const Eigen::MatrixXd & Uex,
     const MPCTrajectory & reference_trajectory, const double dt,
     const std::string & coordinate = "world") const;
-<<<<<<< HEAD
 
   Trajectory calculatePredictedTrajectory(
     const Eigen::MatrixXd & x0, const Eigen::MatrixXd & Uex,
     const MPCTrajectory & reference_trajectory, const double dt) const;
-=======
->>>>>>> 49773d92
 
   /**
    * @brief Check if the MPC matrix has any invalid values.
@@ -476,17 +470,11 @@
   double ego_nearest_dist_threshold = 3.0;  // Threshold for nearest index search based on distance.
   double ego_nearest_yaw_threshold = M_PI_2;  // Threshold for nearest index search based on yaw.
 
-<<<<<<< HEAD
-  bool m_debug_publish_predicted_trajectory = false;  // Flag to publish debug predicted trajectory
-  bool m_debug_publish_resampled_reference_trajectory = false;  // Flag to publish debug resampled
-                                                                // reference trajectory
-=======
   bool m_use_delayed_initial_state =
     true;  // Flag to use x0_delayed as initial state for predicted trajectory
 
   bool m_publish_debug_trajectories = false;  // Flag to publish predicted trajectory and
                                               // resampled reference trajectory for debug purpose
->>>>>>> 49773d92
 
   //!< Constructor.
   explicit MPC(rclcpp::Node & node);

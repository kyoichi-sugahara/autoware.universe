// Copyright 2023 TIER IV, Inc.
//
// Licensed under the Apache License, Version 2.0 (the "License");
// you may not use this file except in compliance with the License.
// You may obtain a copy of the License at
//
//     http://www.apache.org/licenses/LICENSE-2.0
//
// Unless required by applicable law or agreed to in writing, software
// distributed under the License is distributed on an "AS IS" BASIS,
// WITHOUT WARRANTIES OR CONDITIONS OF ANY KIND, either express or implied.
// See the License for the specific language governing permissions and
// limitations under the License.

#include "autoware/behavior_path_planner/planner_manager.hpp"

#include "autoware/behavior_path_planner_common/utils/drivable_area_expansion/static_drivable_area.hpp"
#include "autoware/behavior_path_planner_common/utils/path_utils.hpp"
#include "autoware/behavior_path_planner_common/utils/utils.hpp"
#include "autoware/universe_utils/ros/debug_publisher.hpp"
#include "autoware/universe_utils/system/stop_watch.hpp"

#include <autoware_lanelet2_extension/utility/query.hpp>
#include <magic_enum.hpp>

#include <boost/format.hpp>

#include <memory>
#include <string>

namespace autoware::behavior_path_planner
{
PlannerManager::PlannerManager(rclcpp::Node & node)
: plugin_loader_(
    "autoware_behavior_path_planner",
    "autoware::behavior_path_planner::SceneModuleManagerInterface"),
  logger_(node.get_logger().get_child("planner_manager")),
  clock_(*node.get_clock())
{
  processing_time_.emplace("total_time", 0.0);
  debug_publisher_ptr_ = std::make_unique<DebugPublisher>(&node, "~/debug");
  state_publisher_ptr_ = std::make_unique<DebugPublisher>(&node, "~/debug");
}

void PlannerManager::launchScenePlugin(rclcpp::Node & node, const std::string & name)
{
  if (plugin_loader_.isClassAvailable(name)) {
    const auto plugin = plugin_loader_.createSharedInstance(name);
    plugin->init(&node);

    // Check if the plugin is already registered.
    for (const auto & running_plugin : manager_ptrs_) {
      if (plugin->name() == running_plugin->name()) {
        RCLCPP_WARN_STREAM(node.get_logger(), "The plugin '" << name << "' is already loaded.");
        return;
      }
    }

    // register
    manager_ptrs_.push_back(plugin);
    processing_time_.emplace(plugin->name(), 0.0);
    RCLCPP_DEBUG_STREAM(node.get_logger(), "The scene plugin '" << name << "' is loaded.");
  } else {
    RCLCPP_ERROR_STREAM(node.get_logger(), "The scene plugin '" << name << "' is not available.");
  }
}

void PlannerManager::calculateMaxIterationNum(const size_t scene_module_num)
{
  max_iteration_num_ = scene_module_num * (scene_module_num + 1) / 2;
<<<<<<< HEAD

  std::cerr << "\n\n\n scene_module_num: " << scene_module_num << "\n\n\n" << std::endl;
  std::cerr << "\n\n\n max_iteration_num: " << max_iteration_num_ << "\n\n\n" << std::endl;
=======
>>>>>>> d5c95ae0
}

void PlannerManager::removeScenePlugin(rclcpp::Node & node, const std::string & name)
{
  auto it = std::remove_if(manager_ptrs_.begin(), manager_ptrs_.end(), [&](const auto plugin) {
    return plugin->name() == name;
  });

  if (it == manager_ptrs_.end()) {
    RCLCPP_WARN_STREAM(
      node.get_logger(),
      "The scene plugin '" << name << "' is not found in the registered modules.");
  } else {
    manager_ptrs_.erase(it, manager_ptrs_.end());
    processing_time_.erase(name);
    RCLCPP_INFO_STREAM(node.get_logger(), "The scene plugin '" << name << "' is unloaded.");
  }
}

BehaviorModuleOutput PlannerManager::run(const std::shared_ptr<PlannerData> & data)
{
  resetProcessingTime();
  stop_watch_.tic("total_time");
  debug_info_.clear();

  if (!current_route_lanelet_) resetCurrentRouteLanelet(data);

  std::for_each(
    manager_ptrs_.begin(), manager_ptrs_.end(), [&data](const auto & m) { m->setData(data); });

  auto result_output = [&]() {
    const bool is_any_approved_module_running =
      std::any_of(approved_module_ptrs_.begin(), approved_module_ptrs_.end(), [](const auto & m) {
        return m->getCurrentStatus() == ModuleStatus::RUNNING ||
               m->getCurrentStatus() == ModuleStatus::WAITING_APPROVAL;
      });

    // IDLE is a state in which an execution has been requested but not yet approved.
    // once approved, it basically turns to running.
    const bool is_any_candidate_module_running_or_idle =
      std::any_of(candidate_module_ptrs_.begin(), candidate_module_ptrs_.end(), [](const auto & m) {
        return m->getCurrentStatus() == ModuleStatus::RUNNING ||
               m->getCurrentStatus() == ModuleStatus::WAITING_APPROVAL ||
               m->getCurrentStatus() == ModuleStatus::IDLE;
      });

    const bool is_any_module_running =
      is_any_approved_module_running || is_any_candidate_module_running_or_idle;

    updateCurrentRouteLanelet(data);

    const bool is_out_of_route = utils::isEgoOutOfRoute(
      data->self_odometry->pose.pose, current_route_lanelet_.value(), data->prev_modified_goal,
      data->route_handler);

    if (!is_any_module_running && is_out_of_route) {
      BehaviorModuleOutput output = utils::createGoalAroundPath(data);
      generateCombinedDrivableArea(output, data);
      RCLCPP_WARN_THROTTLE(
        logger_, clock_, 5000,
        "Ego is out of route, no module is running. Skip running scene modules.");
      return output;
    }
    std::vector<SceneModulePtr>
      deleted_modules;  // store the scene modules deleted from approved modules

    for (size_t itr_num = 1;; ++itr_num) {
      [[maybe_unused]] const auto outputModules = [this]() {
        const auto printModules = [](const std::string & title, const auto & modules) {
          std::cerr << "\n=== " << title << " ===\n";
          for (const auto & m : modules) {
            std::cerr << "  - " << m->name() << "\n";
          }
          std::cerr << std::endl;
        };

        printModules("Approved Modules", approved_module_ptrs_);
        printModules("Candidate Modules", candidate_module_ptrs_);
      };

      // std::cerr << "\n==========================\n";
      // std::cerr << "Iteration " << itr_num << "\n";
      // std::cerr << "==========================\n";

      /**
       * STEP1: get approved modules' output
       */
      auto approved_modules_output = runApprovedModules(data, deleted_modules);
<<<<<<< HEAD
      // std::cerr << "\nSTEP 1: After runApprovedModules \n";
      // outputModules();
=======
>>>>>>> d5c95ae0

      /**
       * STEP2: check modules that need to be launched
       */
      const auto request_modules = getRequestModules(approved_modules_output, deleted_modules);
<<<<<<< HEAD
      // std::cerr << "\nSTEP 2: After getRequestModules \n";
      // outputModules();
=======
>>>>>>> d5c95ae0

      /**
       * STEP3: if there is no module that need to be launched, return approved modules' output
       */
      if (request_modules.empty()) {
        const auto output = runKeepLastModules(data, approved_modules_output);
        processing_time_.at("total_time") = stop_watch_.toc("total_time", true);
        return output;
      }

      /**
       * STEP4: if there is module that should be launched, execute the module
       */
      const auto [highest_priority_module, candidate_modules_output] =
        runRequestModules(request_modules, data, approved_modules_output);
      // std::cerr << "\nSTEP4: After runRequestModules \n" << std::endl;
      // outputModules();
      // std::cerr << "highest_priority_module: " << highest_priority_module->name() << std::endl;
      /**
       * STEP5: run keep last approved modules after running candidate modules.
       * NOTE: if no candidate module is launched, approved_modules_output used as input for keep
       * last modules and return the result immediately.
       */
      const auto output = runKeepLastModules(
        data, highest_priority_module ? candidate_modules_output : approved_modules_output);
      // std::cerr << "\nSTEP5: After runKeepLastModules \n" << std::endl;
      // outputModules();
      if (!highest_priority_module) {
        processing_time_.at("total_time") = stop_watch_.toc("total_time", true);
        return output;
      }

      /**
       * STEP6: if the candidate module's modification is NOT approved yet, return the result.
       * NOTE: the result is output of the candidate module, but the output path don't contains path
       * shape modification that needs approval. On the other hand, it could include velocity
       * profile modification.
       */
      if (highest_priority_module->isWaitingApproval()) {
        processing_time_.at("total_time") = stop_watch_.toc("total_time", true);
        return output;
      }

      /**
       * STEP7: if the candidate module is approved, push the module into approved_module_ptrs_
       */
      addApprovedModule(highest_priority_module);
      // std::cerr << "\nSTEP7: After addApprovedModule \n" << std::endl;
      // outputModules();
      clearCandidateModules();
      debug_info_.emplace_back(highest_priority_module, Action::ADD, "To Approval");

      if (itr_num >= max_iteration_num_) {
        RCLCPP_WARN_THROTTLE(
          logger_, clock_, 1000, "Reach iteration limit (max: %ld). Output current result.",
          max_iteration_num_);
        processing_time_.at("total_time") = stop_watch_.toc("total_time", true);
        return output;
      }
    }

    return BehaviorModuleOutput{};  // something wrong.
  }();

  std::for_each(manager_ptrs_.begin(), manager_ptrs_.end(), [](const auto & m) {
    m->updateObserver();
    m->publishRTCStatus();
  });

  generateCombinedDrivableArea(result_output, data);

  return result_output;
}

// NOTE: To deal with some policies about drivable area generation, currently DrivableAreaInfo is
// quite messy. Needs to be refactored.
void PlannerManager::generateCombinedDrivableArea(
  BehaviorModuleOutput & output, const std::shared_ptr<PlannerData> & data) const
{
  if (output.path.points.empty()) {
    RCLCPP_ERROR_STREAM(logger_, "[generateCombinedDrivableArea] Output path is empty!");
    return;
  }

  const auto & di = output.drivable_area_info;
  constexpr double epsilon = 1e-3;

  const auto is_driving_forward_opt = autoware::motion_utils::isDrivingForward(output.path.points);
  const bool is_driving_forward = is_driving_forward_opt ? *is_driving_forward_opt : true;

  if (epsilon < std::abs(di.drivable_margin)) {
    // for single free space pull over
    utils::generateDrivableArea(
      output.path, data->parameters.vehicle_length, di.drivable_margin, is_driving_forward);
  } else if (di.is_already_expanded) {
    // for single side shift
    utils::generateDrivableArea(
      output.path, di.drivable_lanes, false, false, false, data, is_driving_forward);
  } else {
    const auto shorten_lanes = utils::cutOverlappedLanes(output.path, di.drivable_lanes);

    const auto & dp = data->drivable_area_expansion_parameters;
    const auto expanded_lanes = utils::expandLanelets(
      shorten_lanes, dp.drivable_area_left_bound_offset, dp.drivable_area_right_bound_offset,
      dp.drivable_area_types_to_skip);

    // for other modules where multiple modules may be launched
    utils::generateDrivableArea(
      output.path, expanded_lanes, di.enable_expanding_hatched_road_markings,
      di.enable_expanding_intersection_areas, di.enable_expanding_freespace_areas, data,
      is_driving_forward);
  }

  // extract obstacles from drivable area
  utils::extractObstaclesFromDrivableArea(output.path, di.obstacles);
}

std::vector<SceneModulePtr> PlannerManager::getRequestModules(
  const BehaviorModuleOutput & previous_module_output,
  const std::vector<SceneModulePtr> & deleted_modules) const
{
  if (previous_module_output.path.points.empty()) {
    RCLCPP_ERROR_STREAM(
      logger_, "Current module output is null. Skip candidate module check."
                 << "\n      - Approved  module list: " << getNames(approved_module_ptrs_)
                 << "\n      - Candidate module list: " << getNames(candidate_module_ptrs_));
    return {};
  }

  std::vector<SceneModulePtr> request_modules{};

  const auto toc = [this](const auto & name) {
    processing_time_.at(name) += stop_watch_.toc(name, true);
  };

  for (const auto & manager_ptr : manager_ptrs_) {
    stop_watch_.tic(manager_ptr->name());
    /**
     * skip the module that is already deleted.
     */
    {
      const auto name = manager_ptr->name();
      const auto find_deleted_module = [&name](const auto & m) { return m->name() == name; };
      const auto itr =
        std::find_if(deleted_modules.begin(), deleted_modules.end(), find_deleted_module);
      if (itr != deleted_modules.end()) {
        continue;
      }
    }

    /**
     * determine the execution capability of modules based on existing approved modules.
     */
    // Condition 1: always executable module can be added regardless of the existence of other
    // modules, so skip checking the existence of other modules.
    // in other cases, need to check the existence of other modules and which module can be added.
    if (!manager_ptr->isAlwaysExecutableModule() && hasNonAlwaysExecutableApprovedModules()) {
      // pairs of find_block_module and is_executable
      std::vector<std::pair<std::function<bool(const SceneModulePtr &)>, std::function<bool()>>>
        conditions;

      // Condition 2: do not add modules that are neither always nor simultaneous executable
      // if there exists at least one approved module that is simultaneous but not always
      // executable. (only modules that are either always executable or simultaneous executable can
      // be added)
      conditions.emplace_back(
        [&](const SceneModulePtr & m) {
          return !getManager(m)->isAlwaysExecutableModule() &&
                 getManager(m)->isSimultaneousExecutableAsApprovedModule();
        },
        [&]() { return manager_ptr->isSimultaneousExecutableAsApprovedModule(); });

      // Condition 3: do not add modules that are not always executable if there exists
      // at least one approved module that is neither always nor simultaneous executable.
      // (only modules that are always executable can be added)
      conditions.emplace_back(
        [&](const SceneModulePtr & m) {
          return !getManager(m)->isAlwaysExecutableModule() &&
                 !getManager(m)->isSimultaneousExecutableAsApprovedModule();
        },
        [&]() { return false; });

      bool skip_module = false;
      for (const auto & condition : conditions) {
        const auto & find_block_module = condition.first;
        const auto & is_executable = condition.second;

        const auto itr = std::find_if(
          approved_module_ptrs_.begin(), approved_module_ptrs_.end(), find_block_module);

        if (itr != approved_module_ptrs_.end() && !is_executable()) {
          toc(manager_ptr->name());
          skip_module = true;
          continue;
        }
      }
      if (skip_module) {
        continue;
      }
    }
    // else{
    //   Condition 4: if none of the above conditions are met, any module can be added.
    //   (when the approved modules are either empty or consist only of always executable modules.)
    // }

    /**
     * launch new candidate module.
     */
    {
      const auto name = manager_ptr->name();
      const auto find_same_name_module = [&name](const auto & m) { return m->name() == name; };
      const auto itr = std::find_if(
        candidate_module_ptrs_.begin(), candidate_module_ptrs_.end(), find_same_name_module);

      if (itr == candidate_module_ptrs_.end()) {
        if (manager_ptr->canLaunchNewModule()) {
          manager_ptr->updateIdleModuleInstance();
          if (manager_ptr->isExecutionRequested(previous_module_output)) {
            request_modules.emplace_back(manager_ptr->getIdleModule());
          }
        }

        toc(manager_ptr->name());
        continue;
      }
    }

    /**
     * module already exist in candidate modules. check whether other modules can be launch as
     * candidate. if locked, break this loop.
     */
    {
      const auto name = manager_ptr->name();
      const auto find_block_module = [&name](const auto & m) {
        return m->name() == name && m->isLockedNewModuleLaunch();
      };
      const auto itr = std::find_if(
        candidate_module_ptrs_.begin(), candidate_module_ptrs_.end(), find_block_module);

      if (itr != candidate_module_ptrs_.end()) {
        request_modules.clear();
        request_modules.emplace_back(*itr);
        toc(manager_ptr->name());
        break;
      }
    }

    /**
     * module already exist. keep using it as candidate.
     */
    {
      const auto name = manager_ptr->name();
      const auto find_launched_module = [&name](const auto & m) { return m->name() == name; };
      const auto itr = std::find_if(
        candidate_module_ptrs_.begin(), candidate_module_ptrs_.end(), find_launched_module);

      if (itr != candidate_module_ptrs_.end()) {
        request_modules.emplace_back(*itr);
        toc(manager_ptr->name());
        continue;
      }
    }

    /**
     * same name module doesn't exist in candidate modules. launch new module.
     */
    {
      if (!manager_ptr->canLaunchNewModule()) {
        toc(manager_ptr->name());
        continue;
      }

      manager_ptr->updateIdleModuleInstance();
      if (!manager_ptr->isExecutionRequested(previous_module_output)) {
        toc(manager_ptr->name());
        continue;
      }

      request_modules.emplace_back(manager_ptr->getIdleModule());
    }

    toc(manager_ptr->name());
  }

  return request_modules;
}

BehaviorModuleOutput PlannerManager::runKeepLastModules(
  const std::shared_ptr<PlannerData> & data, const BehaviorModuleOutput & previous_output) const
{
  auto output = previous_output;
  std::for_each(approved_module_ptrs_.begin(), approved_module_ptrs_.end(), [&](const auto & m) {
    if (getManager(m)->isKeepLast()) {
      output = run(m, data, output);
    }
  });

  return output;
}

void PlannerManager::updateCurrentRouteLanelet(const std::shared_ptr<PlannerData> & data)
{
  const auto & route_handler = data->route_handler;
  const auto & pose = data->self_odometry->pose.pose;
  const auto p = data->parameters;

  constexpr double extra_margin = 10.0;
  const auto backward_length =
    std::max(p.backward_path_length, p.backward_path_length + extra_margin);

  lanelet::ConstLanelet closest_lane{};

  if (route_handler->getClosestRouteLaneletFromLanelet(
        pose, current_route_lanelet_.value(), &closest_lane, p.ego_nearest_dist_threshold,
        p.ego_nearest_yaw_threshold)) {
    current_route_lanelet_ = closest_lane;
    return;
  }

  const auto lanelet_sequence = route_handler->getLaneletSequence(
    current_route_lanelet_.value(), pose, backward_length, p.forward_path_length);

  const auto could_calculate_closest_lanelet =
    lanelet::utils::query::getClosestLaneletWithConstrains(
      lanelet_sequence, pose, &closest_lane, p.ego_nearest_dist_threshold,
      p.ego_nearest_yaw_threshold) ||
    lanelet::utils::query::getClosestLanelet(lanelet_sequence, pose, &closest_lane);

  if (could_calculate_closest_lanelet)
    current_route_lanelet_ = closest_lane;
  else
    resetCurrentRouteLanelet(data);
}

BehaviorModuleOutput PlannerManager::getReferencePath(
  const std::shared_ptr<PlannerData> & data) const
{
  const auto reference_path = utils::getReferencePath(*current_route_lanelet_, data);
  publishDebugRootReferencePath(reference_path);
  return reference_path;
}

void PlannerManager::publishDebugRootReferencePath(
  const BehaviorModuleOutput & reference_path) const
{
  using visualization_msgs::msg::Marker;
  MarkerArray array;
  Marker m = autoware::universe_utils::createDefaultMarker(
    "map", clock_.now(), "root_reference_path", 0UL, Marker::LINE_STRIP,
    autoware::universe_utils::createMarkerScale(1.0, 1.0, 1.0),
    autoware::universe_utils::createMarkerColor(1.0, 0.0, 0.0, 1.0));
  for (const auto & p : reference_path.path.points) m.points.push_back(p.point.pose.position);
  array.markers.push_back(m);
  m.points.clear();
  m.id = 1UL;
  for (const auto & p : current_route_lanelet_->polygon3d().basicPolygon())
    m.points.emplace_back().set__x(p.x()).set__y(p.y()).set__z(p.z());
  array.markers.push_back(m);
  debug_publisher_ptr_->publish<MarkerArray>("root_reference_path", array);
}

SceneModulePtr PlannerManager::selectHighestPriorityModule(
  std::vector<SceneModulePtr> & request_modules) const
{
  if (request_modules.empty()) {
    return {};
  }

  sortByPriority(request_modules);

  return request_modules.front();
}

std::pair<SceneModulePtr, BehaviorModuleOutput> PlannerManager::runRequestModules(
  const std::vector<SceneModulePtr> & request_modules, const std::shared_ptr<PlannerData> & data,
  const BehaviorModuleOutput & previous_module_output)
{
  // modules that are filtered by simultaneous executable condition.
  std::vector<SceneModulePtr> executable_modules;

  // modules that are not approved after running yet.
  std::vector<SceneModulePtr> waiting_approved_modules;

  // modules that are already approved after running.
  std::vector<SceneModulePtr> already_approved_modules;

  // all request modules planning results.
  std::unordered_map<std::string, BehaviorModuleOutput> results;

  /**
   * sort by priority. sorted_request_modules.front() is the highest priority module.
   */
  auto sorted_request_modules = request_modules;
  sortByPriority(sorted_request_modules);

  /**
   * remove non-executable modules.
   */
  for (const auto & module_ptr : sorted_request_modules) {
    // Condition 1: always executable module can be added regardless of the existence of other
    // modules.
    if (getManager(module_ptr)->isAlwaysExecutableModule()) {
      executable_modules.push_back(module_ptr);
      continue;
    }

    // Condition 4: If the executable modules are either empty or consist only of always executable
    // modules, any module can be added.
    const bool has_non_always_executable_module = std::any_of(
      executable_modules.begin(), executable_modules.end(),
      [this](const auto & m) { return !getManager(m)->isAlwaysExecutableModule(); });
    if (!has_non_always_executable_module) {
      executable_modules.push_back(module_ptr);
      continue;
    }

    // pairs of find_block_module and is_executable
    std::vector<std::pair<std::function<bool(const SceneModulePtr &)>, std::function<bool()>>>
      conditions;

    // Condition 3: Only modules that are always executable can be added
    // if there exists at least one executable module that is neither always nor simultaneous
    // executable.
    conditions.emplace_back(
      [this](const SceneModulePtr & m) {
        return !getManager(m)->isAlwaysExecutableModule() &&
               !getManager(m)->isSimultaneousExecutableAsCandidateModule();
      },
      [&]() { return false; });

    // Condition 2: Only modules that are either always executable or simultaneous executable can be
    // added if there exists at least one executable module that is simultaneous but not always
    // executable.
    conditions.emplace_back(
      [this](const SceneModulePtr & m) {
        return !getManager(m)->isAlwaysExecutableModule() &&
               getManager(m)->isSimultaneousExecutableAsCandidateModule();
      },
      [&]() { return getManager(module_ptr)->isSimultaneousExecutableAsCandidateModule(); });

    for (const auto & condition : conditions) {
      const auto & find_block_module = condition.first;
      const auto & is_executable = condition.second;

      const auto itr =
        std::find_if(executable_modules.begin(), executable_modules.end(), find_block_module);

      if (itr != executable_modules.end() && is_executable()) {
        executable_modules.push_back(module_ptr);
        break;
      }
    }
  }

  /**
   * run executable modules.
   */
  for (const auto & module_ptr : executable_modules) {
    const auto & manager_ptr = getManager(module_ptr);

    if (!manager_ptr->exist(module_ptr)) {
      manager_ptr->registerNewModule(
        std::weak_ptr<SceneModuleInterface>(module_ptr), previous_module_output);
    }

    results.emplace(module_ptr->name(), run(module_ptr, data, previous_module_output));
  }

  /**
   * remove expired modules.
   */
  {
    const auto remove_expired_modules = [this](auto & m) {
      if (m->getCurrentStatus() == ModuleStatus::FAILURE) {
        deleteExpiredModules(m);
        return true;
      }

      if (m->getCurrentStatus() == ModuleStatus::SUCCESS) {
        deleteExpiredModules(m);
        return true;
      }

      return false;
    };

    executable_modules.erase(
      std::remove_if(executable_modules.begin(), executable_modules.end(), remove_expired_modules),
      executable_modules.end());

    std::for_each(
      manager_ptrs_.begin(), manager_ptrs_.end(), [](const auto & m) { m->updateObserver(); });
  }

  /**
   * return null data if valid candidate module doesn't exist.
   */
  if (executable_modules.empty()) {
    clearCandidateModules();
    return std::make_pair(nullptr, BehaviorModuleOutput{});
  }

  /**
   * separate by approve condition.
   */
  std::for_each(executable_modules.begin(), executable_modules.end(), [&](const auto & m) {
    if (m->isWaitingApproval()) {
      waiting_approved_modules.push_back(m);
    } else {
      already_approved_modules.push_back(m);
    }
  });

  /**
   * choice highest priority module.
   */
  const auto module_ptr = [&]() {
    if (!already_approved_modules.empty()) {
      return selectHighestPriorityModule(already_approved_modules);
    }

    if (!waiting_approved_modules.empty()) {
      return selectHighestPriorityModule(waiting_approved_modules);
    }

    return SceneModulePtr();
  }();

  /**
   * register candidate modules.
   */
  updateCandidateModules(executable_modules, module_ptr);

  return std::make_pair(module_ptr, results.at(module_ptr->name()));
}

BehaviorModuleOutput PlannerManager::runApprovedModules(
  const std::shared_ptr<PlannerData> & data, std::vector<SceneModulePtr> & deleted_modules)
{
  std::unordered_map<std::string, BehaviorModuleOutput> results;
  BehaviorModuleOutput output = getReferencePath(data);
  results.emplace("root", output);

  if (approved_module_ptrs_.empty()) {
    return output;
  }

  // move modules whose keep last flag is true to end of the approved_module_ptrs_.
  // if there are multiple keep last modules, sort by priority
  {
    const auto move_to_end = [](auto & modules, const auto & module_to_move) {
      auto itr = std::find(modules.begin(), modules.end(), module_to_move);

      if (itr != modules.end()) {
        auto tmp = std::move(*itr);
        modules.erase(itr);
        modules.push_back(std::move(tmp));
      }
    };

    const auto get_sorted_keep_last_modules = [this](const auto & modules) {
      std::vector<SceneModulePtr> keep_last_modules;

      std::copy_if(
        modules.begin(), modules.end(), std::back_inserter(keep_last_modules),
        [this](const auto & m) { return getManager(m)->isKeepLast(); });

      // sort by priority (low -> high)
      std::sort(
        keep_last_modules.begin(), keep_last_modules.end(), [this](const auto & a, const auto & b) {
          return getManager(a)->getPriority() < getManager(b)->getPriority();
        });

      return keep_last_modules;
    };

    for (const auto & module : get_sorted_keep_last_modules(approved_module_ptrs_)) {
      move_to_end(approved_module_ptrs_, module);
    }
  }

  // lock approved modules besides last one
  std::for_each(approved_module_ptrs_.begin(), approved_module_ptrs_.end(), [&](const auto & m) {
    m->lockOutputPath();
  });

  // unlock only last approved module except keep last module.
  {
    const auto not_keep_last_modules = std::find_if(
      approved_module_ptrs_.rbegin(), approved_module_ptrs_.rend(),
      [this](const auto & m) { return !getManager(m)->isKeepLast(); });

    if (not_keep_last_modules != approved_module_ptrs_.rend()) {
      (*not_keep_last_modules)->unlockOutputPath();
    }
  }

  /**
   * execute approved modules except keep last modules.
   */
  std::for_each(approved_module_ptrs_.begin(), approved_module_ptrs_.end(), [&](const auto & m) {
    if (!getManager(m)->isKeepLast()) {
      output = run(m, data, output);
      results.emplace(m->name(), output);
    }
  });

  /**
   * pop waiting approve module. push it back candidate modules. if waiting approve module is found
   * in iteration std::find_if, not only the module but also the next one are removed from
   * approved_module_ptrs_ since the next module's input (= waiting approve module's output) maybe
   * change significantly. And, only the waiting approve module is pushed back to
   * candidate_module_ptrs_.
   */
  {
    const auto not_keep_last_module = std::find_if(
      approved_module_ptrs_.rbegin(), approved_module_ptrs_.rend(),
      [this](const auto & m) { return !getManager(m)->isKeepLast(); });

    // convert reverse iterator -> iterator
    const auto begin_itr = not_keep_last_module != approved_module_ptrs_.rend()
                             ? std::next(not_keep_last_module).base()
                             : approved_module_ptrs_.begin();

    const auto waiting_approval_modules_itr = std::find_if(
      begin_itr, approved_module_ptrs_.end(),
      [](const auto & m) { return m->isWaitingApproval(); });

    if (waiting_approval_modules_itr != approved_module_ptrs_.end()) {
      clearCandidateModules();
      candidate_module_ptrs_.push_back(*waiting_approval_modules_itr);

      debug_info_.emplace_back(
        *waiting_approval_modules_itr, Action::MOVE, "Back To Waiting Approval");

      std::for_each(
        waiting_approval_modules_itr, approved_module_ptrs_.end(),
        [&results](const auto & m) { results.erase(m->name()); });

      approved_module_ptrs_.erase(waiting_approval_modules_itr);

      std::for_each(
        manager_ptrs_.begin(), manager_ptrs_.end(), [](const auto & m) { m->updateObserver(); });
    }
  }

  /**
   * remove failure modules. these modules' outputs are discarded as invalid plan.
   */
  {
    const auto itr = std::find_if(
      approved_module_ptrs_.begin(), approved_module_ptrs_.end(),
      [](const auto & m) { return m->getCurrentStatus() == ModuleStatus::FAILURE; });
    if (itr != approved_module_ptrs_.end()) {
      deleted_modules.push_back(*itr);
    }

    std::for_each(itr, approved_module_ptrs_.end(), [this](auto & m) {
      debug_info_.emplace_back(m, Action::DELETE, "From Approved");
      deleteExpiredModules(m);
    });

    std::for_each(
      manager_ptrs_.begin(), manager_ptrs_.end(), [](const auto & m) { m->updateObserver(); });

    if (itr != approved_module_ptrs_.end()) {
      clearCandidateModules();
    }

    approved_module_ptrs_.erase(itr, approved_module_ptrs_.end());
  }

  if (approved_module_ptrs_.empty()) {
    return results.at("root");
  }

  /**
   * use the last module's output as approved modules planning result.
   */
  const auto approved_modules_output = [&results, this]() {
    const auto itr = std::find_if(
      approved_module_ptrs_.rbegin(), approved_module_ptrs_.rend(),
      [&results](const auto & m) { return results.count(m->name()) != 0; });

    if (itr != approved_module_ptrs_.rend()) {
      return results.at((*itr)->name());
    }
    return results.at("root");
  }();

  /**
   * remove success module immediately. if lane change module has succeeded, update current route
   * lanelet.
   */
  {
    const auto move_to_end = [](auto & modules, const auto & cond) {
      auto itr = modules.begin();
      while (itr != modules.end()) {
        const auto satisfied_exit_cond =
          std::all_of(itr, modules.end(), [&cond](const auto & m) { return cond(m); });

        if (satisfied_exit_cond) {
          return;
        }

        if (cond(*itr)) {
          auto tmp = std::move(*itr);
          itr = modules.erase(itr);
          modules.insert(modules.end(), std::move(tmp));
        } else {
          itr++;
        }
      }
    };
    const auto success_module_cond = [](const auto & m) {
      return m->getCurrentStatus() == ModuleStatus::SUCCESS;
    };
    move_to_end(approved_module_ptrs_, success_module_cond);

    const auto itr =
      std::find_if(approved_module_ptrs_.begin(), approved_module_ptrs_.end(), success_module_cond);

    if (std::any_of(itr, approved_module_ptrs_.end(), [](const auto & m) {
          return m->isCurrentRouteLaneletToBeReset();
        }))
      resetCurrentRouteLanelet(data);

    std::copy_if(
      itr, approved_module_ptrs_.end(), std::back_inserter(deleted_modules), success_module_cond);

    std::for_each(itr, approved_module_ptrs_.end(), [&](auto & m) {
      debug_info_.emplace_back(m, Action::DELETE, "From Approved");
      deleteExpiredModules(m);
    });

    approved_module_ptrs_.erase(itr, approved_module_ptrs_.end());

    std::for_each(
      manager_ptrs_.begin(), manager_ptrs_.end(), [](const auto & m) { m->updateObserver(); });
  }

  return approved_modules_output;
}

void PlannerManager::updateCandidateModules(
  const std::vector<SceneModulePtr> & request_modules,
  const SceneModulePtr & highest_priority_module)
{
  const auto exist = [](const auto & module_ptr, const auto & module_ptrs) {
    const auto itr = std::find_if(
      module_ptrs.begin(), module_ptrs.end(),
      [&module_ptr](const auto & m) { return m->name() == module_ptr->name(); });

    return itr != module_ptrs.end();
  };

  /**
   * unregister expired modules
   */
  {
    const auto candidate_to_remove = [&](auto & itr) {
      if (!exist(itr, request_modules)) {
        deleteExpiredModules(itr);
        return true;
      }
      return itr->name() == highest_priority_module->name() &&
             !highest_priority_module->isWaitingApproval();
    };

    candidate_module_ptrs_.erase(
      std::remove_if(
        candidate_module_ptrs_.begin(), candidate_module_ptrs_.end(), candidate_to_remove),
      candidate_module_ptrs_.end());

    std::for_each(
      manager_ptrs_.begin(), manager_ptrs_.end(), [](const auto & m) { m->updateObserver(); });
  }

  /**
   * register running candidate modules
   */
  for (const auto & m : request_modules) {
    if (
      m->name() == highest_priority_module->name() &&
      !highest_priority_module->isWaitingApproval()) {
      continue;
    }

    if (!exist(m, candidate_module_ptrs_)) {
      candidate_module_ptrs_.push_back(m);
    }
  }

  /**
   * sort by priority. sorted_request_modules.front() is the highest priority module.
   */
  sortByPriority(candidate_module_ptrs_);
}

void PlannerManager::print() const
{
  const auto get_status = [](const auto & m) {
    return magic_enum::enum_name(m->getCurrentStatus());
  };

  size_t max_string_num = 0;

  std::ostringstream string_stream;
  string_stream << "\n";
  string_stream << "***********************************************************\n";
  string_stream << "                  planner manager status\n";
  string_stream << "-----------------------------------------------------------\n";
  string_stream << "registered modules: ";
  for (const auto & m : manager_ptrs_) {
    string_stream << "[" << m->name() << "]";
    max_string_num = std::max(max_string_num, m->name().length());
  }

  string_stream << "\n";
  string_stream << "approved modules  : ";
  for (const auto & m : approved_module_ptrs_) {
    string_stream << "[" << m->name() << "(" << get_status(m) << ")"
                  << "]->";
  }

  string_stream << "\n";
  string_stream << "candidate module  : ";
  for (const auto & m : candidate_module_ptrs_) {
    string_stream << "[" << m->name() << "(" << get_status(m) << ")"
                  << "]->";
  }

  string_stream << "\n";
  string_stream << "update module info: ";
  for (const auto & i : debug_info_) {
    string_stream << "[Module:" << i.module_name << " Status:" << magic_enum::enum_name(i.status)
                  << " Action:" << magic_enum::enum_name(i.action)
                  << " Description:" << i.description << "]\n"
                  << std::setw(28);
  }

  string_stream << "\n" << std::fixed << std::setprecision(1);
  string_stream << "processing time   : ";
  for (const auto & t : processing_time_) {
    string_stream << std::right << "[" << std::setw(static_cast<int>(max_string_num) + 1)
                  << std::left << t.first << ":" << std::setw(4) << std::right << t.second
                  << "ms]\n"
                  << std::setw(21);
  }

  state_publisher_ptr_->publish<DebugStringMsg>("internal_state", string_stream.str());

  RCLCPP_DEBUG_STREAM(logger_, string_stream.str());
}

void PlannerManager::publishProcessingTime() const
{
  for (const auto & t : processing_time_) {
    std::string name = t.first + std::string("/processing_time_ms");
    debug_publisher_ptr_->publish<DebugDoubleMsg>(name, t.second);
  }
}

std::shared_ptr<SceneModuleVisitor> PlannerManager::getDebugMsg()
{
  debug_msg_ptr_ = std::make_shared<SceneModuleVisitor>();
  for (const auto & approved_module : approved_module_ptrs_) {
    approved_module->acceptVisitor(debug_msg_ptr_);
  }

  for (const auto & candidate_module : candidate_module_ptrs_) {
    candidate_module->acceptVisitor(debug_msg_ptr_);
  }
  return debug_msg_ptr_;
}

std::string PlannerManager::getNames(const std::vector<SceneModulePtr> & modules)
{
  std::stringstream ss;
  for (const auto & m : modules) {
    ss << "[" << m->name() << "], ";
  }
  return ss.str();
}

}  // namespace autoware::behavior_path_planner<|MERGE_RESOLUTION|>--- conflicted
+++ resolved
@@ -68,12 +68,6 @@
 void PlannerManager::calculateMaxIterationNum(const size_t scene_module_num)
 {
   max_iteration_num_ = scene_module_num * (scene_module_num + 1) / 2;
-<<<<<<< HEAD
-
-  std::cerr << "\n\n\n scene_module_num: " << scene_module_num << "\n\n\n" << std::endl;
-  std::cerr << "\n\n\n max_iteration_num: " << max_iteration_num_ << "\n\n\n" << std::endl;
-=======
->>>>>>> d5c95ae0
 }
 
 void PlannerManager::removeScenePlugin(rclcpp::Node & node, const std::string & name)
@@ -162,21 +156,15 @@
        * STEP1: get approved modules' output
        */
       auto approved_modules_output = runApprovedModules(data, deleted_modules);
-<<<<<<< HEAD
       // std::cerr << "\nSTEP 1: After runApprovedModules \n";
       // outputModules();
-=======
->>>>>>> d5c95ae0
 
       /**
        * STEP2: check modules that need to be launched
        */
       const auto request_modules = getRequestModules(approved_modules_output, deleted_modules);
-<<<<<<< HEAD
       // std::cerr << "\nSTEP 2: After getRequestModules \n";
       // outputModules();
-=======
->>>>>>> d5c95ae0
 
       /**
        * STEP3: if there is no module that need to be launched, return approved modules' output

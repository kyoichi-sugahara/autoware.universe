// Copyright 2018-2021 The Autoware Foundation
//
// Licensed under the Apache License, Version 2.0 (the "License");
// you may not use this file except in compliance with the License.
// You may obtain a copy of the License at
//
//     http://www.apache.org/licenses/LICENSE-2.0
//
// Unless required by applicable law or agreed to in writing, software
// distributed under the License is distributed on an "AS IS" BASIS,
// WITHOUT WARRANTIES OR CONDITIONS OF ANY KIND, either express or implied.
// See the License for the specific language governing permissions and
// limitations under the License.

#include "autoware/mpc_lateral_controller/vehicle_model/vehicle_model_bicycle_kinematics.hpp"

#include <cmath>

namespace autoware::motion::control::mpc_lateral_controller
{
KinematicsBicycleModel::KinematicsBicycleModel(
  const double wheelbase, const double steer_lim, const double steer_tau)
: VehicleModelInterface(/* dim_x */ 3, /* dim_u */ 1, /* dim_y */ 2, wheelbase)
{
  m_steer_lim = steer_lim;
  m_steer_tau = steer_tau;
}

void KinematicsBicycleModel::calculateDiscreteMatrix(
  Eigen::MatrixXd & a_d, Eigen::MatrixXd & b_d, Eigen::MatrixXd & c_d, Eigen::MatrixXd & w_d,
  const double dt)
{
  auto sign = [](double x) { return (x > 0.0) - (x < 0.0); };

  /* Linearize delta around delta_r (reference delta) */
  double delta_r = atan(m_wheelbase * m_curvature);
  if (std::abs(delta_r) >= m_steer_lim) {
    delta_r = m_steer_lim * static_cast<double>(sign(delta_r));
  }
  double cos_delta_r_squared_inv = 1 / (cos(delta_r) * cos(delta_r));
  double velocity = m_velocity;
  if (std::abs(m_velocity) < 1e-04) {
    velocity = 1e-04 * (m_velocity >= 0 ? 1 : -1);
  }

  a_d << 0.0, velocity, 0.0, 0.0, 0.0, velocity / m_wheelbase * cos_delta_r_squared_inv, 0.0, 0.0,
    -1.0 / m_steer_tau;

  b_d << 0.0, 0.0, 1.0 / m_steer_tau;

  c_d << 1.0, 0.0, 0.0, 0.0, 1.0, 0.0;

  w_d << 0.0,
    -velocity * m_curvature +
      velocity / m_wheelbase * (tan(delta_r) - delta_r * cos_delta_r_squared_inv),
    0.0;

  // bilinear discretization for ZOH system
  // no discretization is needed for Cd
  Eigen::MatrixXd I = Eigen::MatrixXd::Identity(m_dim_x, m_dim_x);
  const Eigen::MatrixXd i_dt2a_inv = (I - dt * 0.5 * a_d).inverse();
  a_d = i_dt2a_inv * (I + dt * 0.5 * a_d);
  b_d = i_dt2a_inv * b_d * dt;
  w_d = i_dt2a_inv * w_d * dt;
}

void KinematicsBicycleModel::calculateReferenceInput(Eigen::MatrixXd & u_ref)
{
  u_ref(0, 0) = std::atan(m_wheelbase * m_curvature);
}

MPCTrajectory KinematicsBicycleModel::calculatePredictedTrajectoryInWorldCoordinate(
  [[maybe_unused]] const Eigen::MatrixXd & a_d, [[maybe_unused]] const Eigen::MatrixXd & b_d,
  [[maybe_unused]] const Eigen::MatrixXd & c_d, [[maybe_unused]] const Eigen::MatrixXd & w_d,
  const Eigen::MatrixXd & x0, const Eigen::MatrixXd & Uex,
  const MPCTrajectory & reference_trajectory, const double dt) const
{
  // Calculate predicted state in world coordinate since there is modeling errors in Frenet
  // Relative coordinate x = [lat_err, yaw_err, steer]
  // World coordinate x = [x, y, yaw, steer]

  const auto & t = reference_trajectory;

  // create initial state in the world coordinate
  Eigen::VectorXd state_w = [&]() {
    Eigen::VectorXd state = Eigen::VectorXd::Zero(3);
    const auto lateral_error_0 = x0(0);
    const auto yaw_error_0 = x0(1);
    state(0, 0) = t.x.at(0) - std::sin(t.yaw.at(0)) * lateral_error_0;  // world-x
    state(1, 0) = t.y.at(0) + std::cos(t.yaw.at(0)) * lateral_error_0;  // world-y
    state(2, 0) = t.yaw.at(0) + yaw_error_0;                            // world-yaw
    return state;
  }();

  // update state in the world coordinate
  const auto updateState = [&](
<<<<<<< HEAD
                             const Eigen::VectorXd & state_w, const double & input,
                             const double dt, const double velocity) {
=======
                             const Eigen::VectorXd & state_w, const double & input, const double dt,
                             const double velocity) {
>>>>>>> f49e7a6c
    const auto yaw = state_w(2);

    Eigen::VectorXd dstate = Eigen::VectorXd::Zero(4);
    dstate(0) = velocity * std::cos(yaw);
    dstate(1) = velocity * std::sin(yaw);
    dstate(2) = velocity * std::tan(input) / m_wheelbase;

    // Note: don't do "return state_w + dstate * dt", which does not work due to the lazy evaluation
    // in Eigen.
    const Eigen::VectorXd next_state = state_w + dstate * dt;
    return next_state;
  };

  MPCTrajectory mpc_predicted_trajectory;
  const auto DIM_U = getDimU();

  for (size_t i = 0; i < reference_trajectory.size(); ++i) {
    state_w = updateState(state_w, Uex(i * DIM_U, 0), dt, t.vx.at(i));
    mpc_predicted_trajectory.push_back(
      state_w(0), state_w(1), t.z.at(i), state_w(2), t.vx.at(i), t.k.at(i), t.smooth_k.at(i),
      t.relative_time.at(i));
  }
  return mpc_predicted_trajectory;
}

MPCTrajectory KinematicsBicycleModel::calculatePredictedTrajectoryInFrenetCoordinate(
  const Eigen::MatrixXd & a_d, const Eigen::MatrixXd & b_d,
  [[maybe_unused]] const Eigen::MatrixXd & c_d, const Eigen::MatrixXd & w_d,
  const Eigen::MatrixXd & x0, const Eigen::MatrixXd & Uex,
  const MPCTrajectory & reference_trajectory, [[maybe_unused]] const double dt) const
{
  // Relative coordinate x = [lat_err, yaw_err, steer]

  Eigen::VectorXd Xex = a_d * x0 + b_d * Uex + w_d;
  MPCTrajectory mpc_predicted_trajectory;
  const auto DIM_X = getDimX();
  const auto & t = reference_trajectory;

  for (size_t i = 0; i < reference_trajectory.size(); ++i) {
    const auto lateral_error = Xex(i * DIM_X);  // model dependent
    const auto yaw_error = Xex(i * DIM_X + 1);  // model dependent
    const auto x = t.x.at(i) - std::sin(t.yaw.at(i)) * lateral_error;
    const auto y = t.y.at(i) + std::cos(t.yaw.at(i)) * lateral_error;
    const auto yaw = t.yaw.at(i) + yaw_error;
    mpc_predicted_trajectory.push_back(
      x, y, t.z.at(i), yaw, t.vx.at(i), t.k.at(i), t.smooth_k.at(i), t.relative_time.at(i));
  }
  return mpc_predicted_trajectory;
}

// MPCTrajectory KinematicsBicycleModel::calculatePredictedTrajectoryInFrenetCoordinate(
//   const Eigen::MatrixXd & a_d, const Eigen::MatrixXd & b_d,
//   [[maybe_unused]] const Eigen::MatrixXd & c_d, const Eigen::MatrixXd & w_d,
//   const Eigen::MatrixXd & x0, const Eigen::MatrixXd & Uex,
//   const MPCTrajectory & reference_trajectory, [[maybe_unused]] const double dt) const
// {
//   MPCTrajectory mpc_predicted_trajectory;
//   const auto DIM_U = getDimU();

//   const auto & t = reference_trajectory;
//   for (size_t i = 0; i < static_cast<size_t>(x0.size()); ++i) {
//     std::cerr << "x0 in publisher: " << x0(i) << std::endl;
//   }
//   std::cerr << "x0's size: " << x0.size() << std::endl;

//   const auto ini_x = t.x.at(0);
//   const auto ini_y = x0(0);
//   const auto ini_yaw = x0(1);
//   const auto ini_steer = x0(2);
//   mpc_predicted_trajectory.push_back(
//     ini_x, ini_y, t.z.at(0), ini_yaw, t.vx.at(0), t.k.at(0), t.smooth_k.at(0),
//     t.relative_time.at(0));

//   Eigen::VectorXd state_w = Eigen::VectorXd::Zero(4);
//   state_w(0, 0) = ini_x;
//   state_w(1, 0) = ini_y;
//   state_w(2, 0) = ini_yaw;
//   state_w(3, 0) = ini_steer;
//   std::cerr << "init_yaw: " << ini_yaw << std::endl;
//   std::cerr << "trajectory_init_yaw: " << t.yaw.at(0) << std::endl;

//   // update state in the world coordinate
//   const auto updateState = [&](
//                              const Eigen::VectorXd & state_w, const Eigen::MatrixXd & input,
//                              const double dt, const double velocity) {
//     const auto yaw = state_w(2);
//     const auto steer = state_w(3);
//     const auto desired_steer = input(0);

//     Eigen::VectorXd dstate = Eigen::VectorXd::Zero(4);
//     dstate(0) = velocity * std::cos(yaw);
//     dstate(1) = velocity * std::sin(yaw);
//     dstate(2) = velocity * std::tan(steer) / m_wheelbase;
//     dstate(3) = -(steer - desired_steer) / m_steer_tau;
//     std::cerr << "velocity: " << velocity << std::endl;

//     const Eigen::VectorXd next_state = state_w + dstate * dt;
//     return next_state;
//   };

//   for (size_t i = 1; i < reference_trajectory.size(); ++i) {
//     state_w = updateState(state_w, Uex.block(i - 1 * DIM_U, 0, DIM_U, 1), dt, 1.0);
//     mpc_predicted_trajectory.push_back(
//       state_w(0), state_w(1), t.z.at(i), state_w(2), t.vx.at(i), t.k.at(i), t.smooth_k.at(i),
//       t.relative_time.at(i));
//   }

//   return mpc_predicted_trajectory;
// }
}  // namespace autoware::motion::control::mpc_lateral_controller<|MERGE_RESOLUTION|>--- conflicted
+++ resolved
@@ -94,13 +94,8 @@
 
   // update state in the world coordinate
   const auto updateState = [&](
-<<<<<<< HEAD
-                             const Eigen::VectorXd & state_w, const double & input,
-                             const double dt, const double velocity) {
-=======
                              const Eigen::VectorXd & state_w, const double & input, const double dt,
                              const double velocity) {
->>>>>>> f49e7a6c
     const auto yaw = state_w(2);
 
     Eigen::VectorXd dstate = Eigen::VectorXd::Zero(4);

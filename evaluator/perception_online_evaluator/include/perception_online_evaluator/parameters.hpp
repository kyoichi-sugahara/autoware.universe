--- conflicted
+++ resolved
@@ -55,14 +55,9 @@
   size_t smoothing_window_size{0};
   std::vector<double> prediction_time_horizons;
   double stopped_velocity_threshold{0.0};
-<<<<<<< HEAD
-  double detection_radius;
-  double detection_height;
-=======
   std::vector<double> detection_radius_list;
   std::vector<double> detection_height_list;
   double detection_count_purge_seconds;
->>>>>>> a6c69122
   double objects_count_window_seconds;
   DebugMarkerParameter debug_marker_parameters;
   // parameters depend on object class

--- conflicted
+++ resolved
@@ -59,7 +59,6 @@
   const std::shared_ptr<const PlannerData> & planner_data, const double backward_length);
 Pose getBackedPose(
   const Pose & current_pose, const double & yaw_shoulder_lane, const double & back_distance);
-<<<<<<< HEAD
 
 /**
  * @brief Calculate the minimum arc length distance from the ego vehicle to static objects within
@@ -76,10 +75,8 @@
 double getArcLengthForPoint(
   const lanelet::ConstLanelets & lanelets, const tier4_autoware_utils::Point2d & point);
 
-=======
 std::optional<PathWithLaneId> extractCollisionCheckSection(
   const PullOutPath & path, const double collision_check_distance_from_end);
->>>>>>> 69324460
 }  // namespace behavior_path_planner::start_planner_utils
 
 #endif  // BEHAVIOR_PATH_START_PLANNER_MODULE__UTIL_HPP_
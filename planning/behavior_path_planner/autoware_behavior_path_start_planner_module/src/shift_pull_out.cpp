// Copyright 2022 TIER IV, Inc.
//
// Licensed under the Apache License, Version 2.0 (the "License");
// you may not use this file except in compliance with the License.
// You may obtain a copy of the License at
//
//     http://www.apache.org/licenses/LICENSE-2.0
//
// Unless required by applicable law or agreed to in writing, software
// distributed under the License is distributed on an "AS IS" BASIS,
// WITHOUT WARRANTIES OR CONDITIONS OF ANY KIND, either express or implied.
// See the License for the specific language governing permissions and
// limitations under the License.

#include "autoware/behavior_path_start_planner_module/shift_pull_out.hpp"

#include "autoware/behavior_path_planner_common/utils/parking_departure/utils.hpp"
#include "autoware/behavior_path_planner_common/utils/path_safety_checker/objects_filtering.hpp"
#include "autoware/behavior_path_planner_common/utils/path_utils.hpp"
#include "autoware/behavior_path_planner_common/utils/utils.hpp"
#include "autoware/behavior_path_start_planner_module/util.hpp"
#include "autoware/motion_utils/trajectory/path_with_lane_id.hpp"
#include "autoware/universe_utils/geometry/boost_polygon_utils.hpp"

#include <autoware_lanelet2_extension/utility/utilities.hpp>

#include <memory>
#include <vector>

using autoware::motion_utils::findNearestIndex;
using autoware::universe_utils::calcDistance2d;
using autoware::universe_utils::calcOffsetPose;
using lanelet::utils::getArcCoordinates;
namespace autoware::behavior_path_planner
{
using start_planner_utils::getPullOutLanes;

ShiftPullOut::ShiftPullOut(
  rclcpp::Node & node, const StartPlannerParameters & parameters,
  std::shared_ptr<LaneDepartureChecker> & lane_departure_checker,
  std::shared_ptr<universe_utils::TimeKeeper> time_keeper)
: PullOutPlannerBase{node, parameters, time_keeper}, lane_departure_checker_{lane_departure_checker}
{
}

std::optional<PullOutPath> ShiftPullOut::plan(
  const Pose & start_pose, const Pose & goal_pose, PlannerDebugData & planner_debug_data)
{
  const auto & route_handler = planner_data_->route_handler;
  const auto & common_parameters = planner_data_->parameters;

  const double backward_path_length =
    planner_data_->parameters.backward_path_length + parameters_.max_back_distance;
  const auto road_lanes = utils::getExtendedCurrentLanes(
    planner_data_, backward_path_length, std::numeric_limits<double>::max(),
    /*forward_only_in_route*/ true);
  // find candidate paths
  auto pull_out_paths = calcPullOutPaths(*route_handler, road_lanes, start_pose, goal_pose);
  if (pull_out_paths.empty()) {
    planner_debug_data.conditions_evaluation.emplace_back("no path found");
    return std::nullopt;
  }

  const auto lanelet_map_ptr = planner_data_->route_handler->getLaneletMapPtr();

  // get safe path
  for (auto & pull_out_path : pull_out_paths) {
    universe_utils::ScopedTimeTrack st("get safe path", *time_keeper_);

    // shift path is not separate but only one.
    auto & shift_path = pull_out_path.partial_paths.front();
    // check lane_departure with path between pull_out_start to pull_out_end
    PathWithLaneId path_shift_start_to_end{};
    {
      const size_t pull_out_start_idx = findNearestIndex(shift_path.points, start_pose.position);
      const size_t pull_out_end_idx =
        findNearestIndex(shift_path.points, pull_out_path.end_pose.position);

      path_shift_start_to_end.points.insert(
        path_shift_start_to_end.points.begin(), shift_path.points.begin() + pull_out_start_idx,
        shift_path.points.begin() + pull_out_end_idx + 1);
    }

<<<<<<< HEAD
    const auto lanelet_map_ptr = planner_data_->route_handler->getLaneletMapPtr();

    // lambda関数にする必要ある？
=======
>>>>>>> 0cee9614
    // if lane departure check override is true, and if the initial pose is not fully within a lane,
    // cancel lane departure check
    const bool is_lane_departure_check_required = std::invoke([&]() -> bool {
      if (!parameters_.allow_check_shift_path_lane_departure_override)
        return parameters_.check_shift_path_lane_departure;

      PathWithLaneId path_with_only_first_pose{};
      path_with_only_first_pose.points.push_back(path_shift_start_to_end.points.front());
      return !lane_departure_checker_->checkPathWillLeaveLane(
        lanelet_map_ptr, path_with_only_first_pose);
    });

    // check lane departure
    // The method for lane departure checking verifies if the footprint of each point on the path
    // is contained within a lanelet using `boost::geometry::within`, which incurs a high
    // computational cost.

    if (
      is_lane_departure_check_required &&
      lane_departure_checker_->checkPathWillLeaveLane(lanelet_map_ptr, path_shift_start_to_end)) {
      planner_debug_data.conditions_evaluation.emplace_back("lane departure");
      continue;
    }

    // crop backward path
    // removes points which are out of lanes up to the start pose.
    // this ensures that the backward_path stays within the drivable area when starting from a
    // narrow place.

    const size_t start_segment_idx =
      autoware::motion_utils::findFirstNearestIndexWithSoftConstraints(
        shift_path.points, start_pose, common_parameters.ego_nearest_dist_threshold,
        common_parameters.ego_nearest_yaw_threshold);

    const auto cropped_path = lane_departure_checker_->cropPointsOutsideOfLanes(
      lanelet_map_ptr, shift_path, start_segment_idx);
    if (cropped_path.points.empty()) {
      planner_debug_data.conditions_evaluation.emplace_back("cropped path is empty");
      continue;
    }

    // check that the path is not cropped in excess and there is not excessive longitudinal
    // deviation between the first 2 points
    auto validate_cropped_path = [&](const auto & cropped_path) -> bool {
      if (cropped_path.points.size() < 2) return false;
      const double max_long_offset = parameters_.maximum_longitudinal_deviation;
      const size_t start_segment_idx_after_crop =
        autoware::motion_utils::findFirstNearestIndexWithSoftConstraints(
          cropped_path.points, start_pose);

      // if the start segment id after crop is not 0, then the cropping is not excessive
      if (start_segment_idx_after_crop != 0) return true;

      const auto long_offset_to_closest_point =
        autoware::motion_utils::calcLongitudinalOffsetToSegment(
          cropped_path.points, start_segment_idx_after_crop, start_pose.position);
      const auto long_offset_to_next_point =
        autoware::motion_utils::calcLongitudinalOffsetToSegment(
          cropped_path.points, start_segment_idx_after_crop + 1, start_pose.position);
      return std::abs(long_offset_to_closest_point - long_offset_to_next_point) < max_long_offset;
    };

    if (!validate_cropped_path(cropped_path)) {
      planner_debug_data.conditions_evaluation.emplace_back("cropped path is invalid");
      continue;
    }
    shift_path.points = cropped_path.points;
    shift_path.header = planner_data_->route_handler->getRouteHeader();

    if (isPullOutPathCollided(pull_out_path, parameters_.shift_collision_check_distance_from_end)) {
      planner_debug_data.conditions_evaluation.emplace_back("collision");
      continue;
    }

    planner_debug_data.conditions_evaluation.emplace_back("success");
    return pull_out_path;
  }

  return std::nullopt;
}

bool ShiftPullOut::refineShiftedPathToStartPose(
  ShiftedPath & shifted_path, const Pose & start_pose, const Pose & end_pose,
  const double longitudinal_acc, const double lateral_acc)
{
  constexpr double TOLERANCE = 0.01;
  constexpr size_t MAX_ITERATION = 100;

  // Lambda to check if change is above tolerance
  auto is_within_tolerance =
    [](const auto & prev_val, const auto & current_val, const auto & tolerance) {
      return std::abs(current_val - prev_val) < tolerance;
    };

  size_t iteration = 0;
  while (iteration < MAX_ITERATION) {
    const double lateral_offset =
      autoware::motion_utils::calcLateralOffset(shifted_path.path.points, start_pose.position);

    PathShifter path_shifter;
    path_shifter.setPath(shifted_path.path);
    ShiftLine shift_line{};
    shift_line.start = start_pose;
    shift_line.end = end_pose;
    shift_line.end_shift_length = lateral_offset;
    path_shifter.addShiftLine(shift_line);
    path_shifter.setVelocity(0.0);
    path_shifter.setLongitudinalAcceleration(longitudinal_acc);
    path_shifter.setLateralAccelerationLimit(lateral_acc);

    if (!path_shifter.generate(&shifted_path, false)) {
      RCLCPP_WARN(
        rclcpp::get_logger("ShiftPullOut:refineShiftedPathToStartPose()"),
        "Failed to generate shifted path");
      return false;
    }

    if (is_within_tolerance(
          lateral_offset,
          autoware::motion_utils::calcLateralOffset(shifted_path.path.points, start_pose.position),
          TOLERANCE)) {
      return true;
    }

    iteration++;
  }

  RCLCPP_WARN(
    rclcpp::get_logger("ShiftPullOut:refineShiftedPathToStartPose()"),
    "Failed to converge lateral offset until max iteration");
  return false;
}

std::vector<PullOutPath> ShiftPullOut::calcPullOutPaths(
  const RouteHandler & route_handler, const lanelet::ConstLanelets & road_lanes,
  const Pose & start_pose, const Pose & goal_pose)
{
  universe_utils::ScopedTimeTrack st(__func__, *time_keeper_);

  std::vector<PullOutPath> candidate_paths{};

  if (road_lanes.empty()) {
    return candidate_paths;
  }

  // rename parameter
  const auto & common_parameters = planner_data_->parameters;
  const double forward_path_length = common_parameters.forward_path_length;
  const double backward_path_length = common_parameters.backward_path_length;
  const double lateral_jerk = parameters_.lateral_jerk;
  const double minimum_lateral_acc = parameters_.minimum_lateral_acc;
  const double maximum_lateral_acc = parameters_.maximum_lateral_acc;
  const double maximum_curvature = parameters_.maximum_curvature;
  const double end_pose_curvature_threshold = parameters_.end_pose_curvature_threshold;
  const double minimum_shift_pull_out_distance = parameters_.minimum_shift_pull_out_distance;
  const int lateral_acceleration_sampling_num = parameters_.lateral_acceleration_sampling_num;

  // set minimum acc for breaking loop when sampling num is 1
  const double acc_resolution = std::max(
    std::abs(maximum_lateral_acc - minimum_lateral_acc) / lateral_acceleration_sampling_num,
    std::numeric_limits<double>::epsilon());

  // generate road lane reference path
  const auto arc_position_start = getArcCoordinates(road_lanes, start_pose);
  const double s_start = std::max(arc_position_start.length - backward_path_length, 0.0);
  const auto path_end_info =
    autoware::behavior_path_planner::utils::parking_departure::calcEndArcLength(
      s_start, forward_path_length, road_lanes, goal_pose);
  const double s_end = path_end_info.first;
  const bool path_terminal_is_goal = path_end_info.second;

  PathWithLaneId road_lane_reference_path = utils::resamplePathWithSpline(
    route_handler.getCenterLinePath(road_lanes, s_start, s_end),
    parameters_.center_line_path_interval);

  // non_shifted_path for when shift length or pull out distance is too short
  const PullOutPath non_shifted_path = std::invoke([&]() {
    PullOutPath non_shifted_path{};
    // In non_shifted_path, to minimize safety checks, 0 is assigned to prevent the predicted_path
    // of the ego vehicle from becoming too large.
    non_shifted_path.partial_paths.push_back(road_lane_reference_path);
    non_shifted_path.start_pose = start_pose;
    non_shifted_path.end_pose = start_pose;
    non_shifted_path.pairs_terminal_velocity_and_accel.push_back(std::make_pair(0, 0));
    return non_shifted_path;
  });

  bool has_non_shifted_path = false;

  // if shift length is too short, add non sifted path
  constexpr double MINIMUM_SHIFT_LENGTH = 0.01;
  const double shift_length = arc_position_start.distance;
  const bool is_smaller_than_minimum = std::abs(shift_length) < MINIMUM_SHIFT_LENGTH;

  if (is_smaller_than_minimum) {
    candidate_paths.push_back(non_shifted_path);
    has_non_shifted_path = true;
  }

  // calculate pull out distance, longitudinal acc, terminal velocity
  const size_t shift_start_idx =
    findNearestIndex(road_lane_reference_path.points, start_pose.position);
  const double road_velocity =
    road_lane_reference_path.points.at(shift_start_idx).point.longitudinal_velocity_mps;

  // clip from ego pose
  PathWithLaneId road_lane_reference_path_from_ego = road_lane_reference_path;
  road_lane_reference_path_from_ego.points.erase(
    road_lane_reference_path_from_ego.points.begin(),
    road_lane_reference_path_from_ego.points.begin() + shift_start_idx);

  const auto curvatures_and_segment_lengths =
    autoware::motion_utils::calcCurvatureAndSegmentLength(road_lane_reference_path_from_ego.points);

  for (double lateral_acc = minimum_lateral_acc; lateral_acc <= maximum_lateral_acc;
       lateral_acc += acc_resolution) {
    PathShifter path_shifter{};

    path_shifter.setPath(road_lane_reference_path);

    const double shift_time =
      PathShifter::calcShiftTimeFromJerk(shift_length, lateral_jerk, lateral_acc);
    const double longitudinal_acc = std::clamp(road_velocity / shift_time, 0.0, /* max acc */ 1.0);
    const auto pull_out_distance = calcPullOutLongitudinalDistance(
      longitudinal_acc, shift_time, shift_length, maximum_curvature,
      minimum_shift_pull_out_distance);
    const double terminal_velocity = longitudinal_acc * shift_time;

    // before means distance on road lane
    // Note: the pull_out_distance is the required distance on the shifted path. Now we need to
    // calculate the distance on the center line used for the shift path_shifter generation.
    // However, since the calcBeforeShiftedArcLength is an approximate conversion from center line
    // to center line (not shift path to centerline), the conversion result may too long or short.
    // To prevent too short length, take maximum with the original distance.
    // TODO(kosuke55): update the conversion function and get rid of the comparison with original
    // distance.
    const double pull_out_distance_converted = std::max(
      pull_out_distance, calcBeforeShiftedArcLength(
                           road_lane_reference_path_from_ego, pull_out_distance, shift_length));

    // Calculate the distance until the curvature at end_pose is below a certain threshold.
    // This is to prevent the path curvature from becoming unnecessarily large when end_pose is on a
    // curve.
    const double before_shifted_pull_out_distance = std::invoke([&]() -> double {
      double arc_length = 0.0;

      // If a curvature below end_pose_curvature_threshold is not found, return the distance to the
      // point with the smallest curvature after pull_out_distance_converted. pull_out_distance is a
      // variable to store that distance.
      double pull_out_distance = pull_out_distance_converted;
      double min_curvature_after_distance_converted = std::numeric_limits<double>::max();

      const auto update_arc_length = [&](size_t i, const auto & segment_length) {
        arc_length += (i == curvatures_and_segment_lengths.size() - 1)
                        ? segment_length.first + segment_length.second
                        : segment_length.first;
      };

      const auto update_min_curvature_and_pull_out_distance = [&](double curvature) {
        min_curvature_after_distance_converted = curvature;
        pull_out_distance = arc_length;
      };

      for (size_t i = 0; i < curvatures_and_segment_lengths.size(); ++i) {
        const auto & [signed_curvature, segment_length] = curvatures_and_segment_lengths[i];
        const double curvature = std::abs(signed_curvature);
        update_arc_length(i, segment_length);
        if (arc_length > pull_out_distance_converted) {
          // update distance with minimum curvature after pull_out_distance_converted
          if (curvature < min_curvature_after_distance_converted) {
            update_min_curvature_and_pull_out_distance(curvature);
          }
          // if curvature is smaller than end_pose_curvature_threshold, return the length
          if (curvature < end_pose_curvature_threshold) {
            return arc_length;
          }
        }
      }

      // if not found point with curvature below end_pose_curvature_threshold
      // pull_out_distance_converted, return the distance to the point with the smallest curvature
      // after pull_out_distance_converted
      return pull_out_distance;
    });

    // if before_shifted_pull_out_distance is too short, shifting path fails, so add non shifted
    if (
      before_shifted_pull_out_distance < parameters_.center_line_path_interval &&
      !has_non_shifted_path) {
      candidate_paths.push_back(non_shifted_path);
      has_non_shifted_path = true;
      continue;
    }

    // get shift end pose
    const auto shift_end_pose_ptr = std::invoke([&]() {
      const double s_start = arc_position_start.length + before_shifted_pull_out_distance;
      const double s_end = s_start + std::numeric_limits<double>::epsilon();
      const auto path = route_handler.getCenterLinePath(road_lanes, s_start, s_end, true);
      return path.points.empty()
               ? nullptr
               : std::make_shared<geometry_msgs::msg::Pose>(path.points.front().point.pose);
    });

    if (!shift_end_pose_ptr) {
      continue;
    }

    // create shift line
    ShiftLine shift_line{};
    shift_line.start = start_pose;
    shift_line.end = *shift_end_pose_ptr;
    shift_line.end_shift_length = shift_length;
    path_shifter.addShiftLine(shift_line);
    // In the current path generation logic:
    // - Considering the maximum curvature of the path results in a smaller shift distance.
    // - Setting the allowable maximum lateral acceleration to a value smaller than the one
    // calculated by the constant lateral jerk trajectory generation.
    // - Setting the initial velocity to a very small value, such as 0.0.
    // These conditions cause the curvature around the shift start pose to become larger than
    // expected. To address this issue, an initial velocity 1.0 is provided.
    path_shifter.setVelocity(1.0);
    path_shifter.setLongitudinalAcceleration(longitudinal_acc);
    path_shifter.setLateralAccelerationLimit(lateral_acc);

    const auto shift_line_idx = path_shifter.getShiftLines().front();
    if (!has_non_shifted_path && (shift_line_idx.end_idx - shift_line_idx.start_idx <= 1)) {
      candidate_paths.push_back(non_shifted_path);
      has_non_shifted_path = true;
      continue;
    }

    // offset front side
    ShiftedPath shifted_path;
    const bool offset_back = false;
    if (!path_shifter.generate(&shifted_path, offset_back)) {
      continue;
    }
    refineShiftedPathToStartPose(
      shifted_path, start_pose, *shift_end_pose_ptr, longitudinal_acc, lateral_acc);

    // set velocity
    const size_t pull_out_end_idx =
      findNearestIndex(shifted_path.path.points, shift_end_pose_ptr->position);
    for (size_t i = 0; i < shifted_path.path.points.size(); ++i) {
      auto & point = shifted_path.path.points.at(i);
      if (i < pull_out_end_idx) {
        point.point.longitudinal_velocity_mps =
          std::min(point.point.longitudinal_velocity_mps, static_cast<float>(terminal_velocity));
      }
    }
    // if the end point is the goal, set the velocity to 0
    if (path_terminal_is_goal) {
      shifted_path.path.points.back().point.longitudinal_velocity_mps = 0.0;
    }

    // add shifted path to candidates
    PullOutPath candidate_path;
    candidate_path.partial_paths.push_back(shifted_path.path);
    candidate_path.start_pose = shift_line.start;
    candidate_path.end_pose = shift_line.end;
    candidate_path.pairs_terminal_velocity_and_accel.push_back(
      std::make_pair(terminal_velocity, longitudinal_acc));
    candidate_paths.push_back(candidate_path);
  }

  return candidate_paths;
}

double ShiftPullOut::calcPullOutLongitudinalDistance(
  const double lon_acc, const double shift_time, const double shift_length,
  const double max_curvature, const double min_distance) const
{
  // Required distance for acceleration limit
  const double min_pull_out_distance_by_acc = (lon_acc * std::pow(shift_time, 2)) / 2.0;

  // Required distance for curvature limit
  const auto min_pull_out_distance_by_curvature = [&]() {
    // Simple model for the shifted path by a double circular-arc approximation on a straight road.
    const double distance =
      std::sqrt(std::max(4.0 * shift_length / max_curvature - shift_length * shift_length, 0.0));
    return distance;
  }();

  // Take all requirements
  const auto min_pull_out_distance = std::max(
    std::max(min_pull_out_distance_by_acc, min_pull_out_distance_by_curvature), min_distance);

  return min_pull_out_distance;
}

double ShiftPullOut::calcBeforeShiftedArcLength(
  const PathWithLaneId & path, const double target_after_arc_length, const double dr)
{
  double before_arc_length{0.0};
  double after_arc_length{0.0};

  const auto curvatures_and_segment_lengths =
    autoware::motion_utils::calcCurvatureAndSegmentLength(path.points);
  for (size_t i = 0; i < curvatures_and_segment_lengths.size(); ++i) {
    const auto & [k, segment_length_pair] = curvatures_and_segment_lengths.at(i);

    // If it is the last point, add the lengths of the previous and next segments.
    // For other points, only add the length of the previous segment.
    const double segment_length = i == curvatures_and_segment_lengths.size() - 1
                                    ? segment_length_pair.first + segment_length_pair.second
                                    : segment_length_pair.first;

    // after shifted segment length
    const double after_segment_length =
      k < 0 ? segment_length * (1 - k * dr) : segment_length / (1 + k * dr);
    if (after_arc_length + after_segment_length > target_after_arc_length) {
      const double offset = target_after_arc_length - after_arc_length;
      before_arc_length += k < 0 ? offset / (1 - k * dr) : offset * (1 + k * dr);
      break;
    }
    before_arc_length += segment_length;
    after_arc_length += after_segment_length;
  }

  return before_arc_length;
}

}  // namespace autoware::behavior_path_planner<|MERGE_RESOLUTION|>--- conflicted
+++ resolved
@@ -81,12 +81,6 @@
         shift_path.points.begin() + pull_out_end_idx + 1);
     }
 
-<<<<<<< HEAD
-    const auto lanelet_map_ptr = planner_data_->route_handler->getLaneletMapPtr();
-
-    // lambda関数にする必要ある？
-=======
->>>>>>> 0cee9614
     // if lane departure check override is true, and if the initial pose is not fully within a lane,
     // cancel lane departure check
     const bool is_lane_departure_check_required = std::invoke([&]() -> bool {

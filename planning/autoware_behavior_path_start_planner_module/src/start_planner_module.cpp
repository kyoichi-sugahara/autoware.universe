--- conflicted
+++ resolved
@@ -850,27 +850,11 @@
 
   auto get_accumulated_debug_stream = [](const std::vector<PlannerDebugData> & debug_data_vector) {
     std::stringstream ss;
-<<<<<<< HEAD
-    ss << std::fixed << std::setprecision(1);
-    ss << std::left << std::setw(20) << "| Planner type " << std::setw(20) << "| Required margin "
-       << std::setw(20) << "| Backward distance " << std::setw(25) << "| Condition evaluation |"
-       << "\n";
-    for (const auto & debug_data : debug_data_vector) {
-      for (const auto & result : debug_data.conditions_evaluation) {
-        ss << std::setw(23) << magic_enum::enum_name(debug_data.planner_type) << std::setw(23)
-           << (std::to_string(debug_data.required_margin) + "[m]") << std::setw(23)
-           << (std::to_string(debug_data.backward_distance) + "[m]") << std::setw(25) << result
-           << "\n";
-      }
-    }
-    ss << std::setw(40);
-=======
     if (debug_data_vector.empty()) return ss;
     ss << debug_data_vector.front().header_str();
     for (const auto & debug_data : debug_data_vector) {
       ss << debug_data.str();
     }
->>>>>>> 1031e38a
     return ss;
   };
 
@@ -937,11 +921,8 @@
 {
   // if start_pose_candidate is far from refined_start_pose, backward driving is necessary
   constexpr double epsilon = 0.01;
-<<<<<<< HEAD
   // ここでtrueにならなかったら、後方の点でも後退しない可能性があるのでは？
 
-=======
->>>>>>> 1031e38a
   const double backwards_distance =
     tier4_autoware_utils::calcDistance2d(start_pose_candidate, refined_start_pose);
   const bool backward_is_unnecessary = backwards_distance < epsilon;
@@ -953,11 +934,9 @@
 
   const auto pull_out_path = planner->plan(start_pose_candidate, goal_pose, debug_data);
   debug_data_vector.push_back(debug_data);
-  // If no path is found, return false
   if (!pull_out_path) {
     return false;
   }
-
   if (backward_is_unnecessary) {
     updateStatusWithCurrentPath(*pull_out_path, start_pose_candidate, planner->getPlannerType());
     return true;
@@ -1617,13 +1596,9 @@
     freespace_planner_->setPlannerData(planner_data);
     PlannerDebugData debug_data{freespace_planner_->getPlannerType(), {}, 0.0, 0.0};
     auto freespace_path = freespace_planner_->plan(current_pose, end_pose, debug_data);
-<<<<<<< HEAD
-    DEBUG_PRINT("\nFreespace Pull out path search results\n%s", debug_data.str().c_str());
-=======
     DEBUG_PRINT(
       "\nFreespace Pull out path search results\n%s%s", debug_data.header_str().c_str(),
       debug_data.str().c_str());
->>>>>>> 1031e38a
     if (!freespace_path) {
       continue;
     }

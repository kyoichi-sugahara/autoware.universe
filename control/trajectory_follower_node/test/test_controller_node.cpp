--- conflicted
+++ resolved
@@ -119,7 +119,6 @@
         received_predicted_trajectory_in_frenet_coordinate = true;
       });
 
-<<<<<<< HEAD
     predicted_traj_sub = fnf->create_subscription<Trajectory>(
       "controller/output/predicted_trajectory", *fnf->get_fake_node(),
       [this](const Trajectory::SharedPtr msg) {
@@ -150,17 +149,13 @@
 
     br = std::make_shared<tf2_ros::StaticTransformBroadcaster>(fnf->get_fake_node());
   }
-=======
-  Control::SharedPtr cmd_msg;
-  bool received_control_command = false;
->>>>>>> 31c1672e
 
   void publish_default_odom()
   {
     VehicleOdometry odom_msg;
     odom_msg.header.stamp = node->now();
     odom_pub->publish(odom_msg);
-  }
+  };
 
   void publish_odom_vx(const double vx)
   {
@@ -172,67 +167,20 @@
     odom_msg.pose.pose.position.z = 0.0;
     odom_msg.twist.twist.linear.x = vx;
     odom_pub->publish(odom_msg);
-  }
+  };
 
   void publish_default_steer()
   {
     SteeringReport steer_msg;
     steer_msg.stamp = node->now();
     steer_pub->publish(steer_msg);
-  }
-
-  void publish_steer_angle(const double steer)
-  {
-    SteeringReport steer_msg;
-    steer_msg.stamp = node->now();
-    steer_msg.steering_tire_angle = steer;
-    steer_pub->publish(steer_msg);
-  }
-
-  void publish_default_acc()
-  {
-    AccelWithCovarianceStamped acc_msg;
-    acc_msg.header.stamp = node->now();
-    accel_pub->publish(acc_msg);
-  }
-
-  void publish_autonomous_operation_mode()
-  {
-    OperationModeState msg;
-    msg.stamp = node->now();
-    msg.mode = OperationModeState::AUTONOMOUS;
-    operation_mode_pub->publish(msg);
-  }
-
-  void publish_default_traj()
-  {
-    Trajectory traj_msg;
-    traj_msg.header.stamp = node->now();
-    traj_msg.header.frame_id = "map";
-    traj_pub->publish(traj_msg);
-  }
-
-  void send_default_transform()
-  {
-    geometry_msgs::msg::TransformStamped transform = test_utils::getDummyTransform();
-    transform.header.stamp = node->now();
-    br->sendTransform(transform);
-    test_utils::spinWhile(node);
-  }
+  };
 
   FakeNodeFixture * fnf;
   std::shared_ptr<Controller> node;
 
-<<<<<<< HEAD
-  AckermannControlCommand::SharedPtr cmd_msg;
+  Control::SharedPtr cmd_msg;
   bool received_control_command = false;
-=======
-  rclcpp::Subscription<Control>::SharedPtr cmd_sub = fnf->create_subscription<Control>(
-    "controller/output/control_cmd", *fnf->get_fake_node(), [this](const Control::SharedPtr msg) {
-      cmd_msg = msg;
-      received_control_command = true;
-    });
->>>>>>> 31c1672e
 
   Trajectory::SharedPtr resampled_reference_trajectory;
   bool received_resampled_reference_trajectory = false;
@@ -259,6 +207,71 @@
   rclcpp::Subscription<Trajectory>::SharedPtr resampled_ref_traj_sub;
 
   std::shared_ptr<tf2_ros::StaticTransformBroadcaster> br;
+  void publish_steer_angle(const double steer)
+  {
+    SteeringReport steer_msg;
+    steer_msg.stamp = node->now();
+    steer_msg.steering_tire_angle = steer;
+    steer_pub->publish(steer_msg);
+  };
+
+  void publish_default_acc()
+  {
+    AccelWithCovarianceStamped acc_msg;
+    acc_msg.header.stamp = node->now();
+    accel_pub->publish(acc_msg);
+  };
+
+  void publish_autonomous_operation_mode()
+  {
+    OperationModeState msg;
+    msg.stamp = node->now();
+    msg.mode = OperationModeState::AUTONOMOUS;
+    operation_mode_pub->publish(msg);
+  };
+
+  void publish_default_traj()
+  {
+    Trajectory traj_msg;
+    traj_msg.header.stamp = node->now();
+    traj_msg.header.frame_id = "map";
+    traj_pub->publish(traj_msg);
+  };
+
+  void send_default_transform()
+  {
+    // Dummy transform: ego is at (0.0, 0.0) in map frame
+    geometry_msgs::msg::TransformStamped transform = test_utils::getDummyTransform();
+    transform.header.stamp = node->now();
+    br->sendTransform(transform);
+
+    // Spin for transform to be published
+    test_utils::spinWhile(node);
+  };
+
+  rclcpp::Publisher<Trajectory>::SharedPtr traj_pub =
+    fnf->create_publisher<Trajectory>("controller/input/reference_trajectory");
+
+  rclcpp::Publisher<VehicleOdometry>::SharedPtr odom_pub =
+    fnf->create_publisher<VehicleOdometry>("controller/input/current_odometry");
+
+  rclcpp::Publisher<SteeringReport>::SharedPtr steer_pub =
+    fnf->create_publisher<SteeringReport>("controller/input/current_steering");
+
+  rclcpp::Publisher<AccelWithCovarianceStamped>::SharedPtr accel_pub =
+    fnf->create_publisher<AccelWithCovarianceStamped>("controller/input/current_accel");
+
+  rclcpp::Publisher<OperationModeState>::SharedPtr operation_mode_pub =
+    fnf->create_publisher<OperationModeState>("controller/input/current_operation_mode");
+
+  rclcpp::Subscription<Control>::SharedPtr cmd_sub = fnf->create_subscription<Control>(
+    "controller/output/control_cmd", *fnf->get_fake_node(), [this](const Control::SharedPtr msg) {
+      cmd_msg = msg;
+      received_control_command = true;
+    });
+
+  std::shared_ptr<tf2_ros::StaticTransformBroadcaster> br =
+    std::make_shared<tf2_ros::StaticTransformBroadcaster>(fnf->get_fake_node());
 };
 
 #ifdef TEST_NO_INPUT_TEST
@@ -782,11 +795,6 @@
 
   ASSERT_TRUE(tester.received_control_command);
   // Keep stopped state when the lateral control is not converged.
-<<<<<<< HEAD
-  EXPECT_DOUBLE_EQ(tester.cmd_msg->longitudinal.speed, 0.0f);
-}
-#endif
-=======
   EXPECT_DOUBLE_EQ(tester.cmd_msg->longitudinal.velocity, 0.0f);
 }
->>>>>>> 31c1672e
+#endif
// Copyright 2023 TIER IV, Inc.
//
// Licensed under the Apache License, Version 2.0 (the "License");
// you may not use this file except in compliance with the License.
// You may obtain a copy of the License at
//
//     http://www.apache.org/licenses/LICENSE-2.0
//
// Unless required by applicable law or agreed to in writing, software
// distributed under the License is distributed on an "AS IS" BASIS,
// WITHOUT WARRANTIES OR CONDITIONS OF ANY KIND, either express or implied.
// See the License for the specific language governing permissions and
// limitations under the License.

#ifndef AUTOWARE__BEHAVIOR_PATH_PLANNER__PLANNER_MANAGER_HPP_
#define AUTOWARE__BEHAVIOR_PATH_PLANNER__PLANNER_MANAGER_HPP_

#include "autoware/behavior_path_planner_common/interface/scene_module_interface.hpp"
#include "autoware/behavior_path_planner_common/interface/scene_module_manager_interface.hpp"
#include "autoware/behavior_path_planner_common/interface/scene_module_visitor.hpp"
#include "autoware/universe_utils/ros/debug_publisher.hpp"
#include "autoware/universe_utils/system/stop_watch.hpp"

#include <autoware/universe_utils/system/time_keeper.hpp>
#include <pluginlib/class_loader.hpp>
#include <rclcpp/rclcpp.hpp>

#include <tier4_planning_msgs/msg/path_with_lane_id.hpp>
#include <tier4_planning_msgs/msg/stop_reason_array.hpp>

#include <lanelet2_core/primitives/Lanelet.h>

#include <algorithm>
#include <memory>
#include <string>
#include <unordered_map>
#include <utility>
#include <vector>

namespace autoware::behavior_path_planner
{

using autoware::universe_utils::StopWatch;
using tier4_planning_msgs::msg::PathWithLaneId;
using tier4_planning_msgs::msg::StopReasonArray;
using SceneModulePtr = std::shared_ptr<SceneModuleInterface>;
using SceneModuleManagerPtr = std::shared_ptr<SceneModuleManagerInterface>;
using DebugPublisher = autoware::universe_utils::DebugPublisher;
using DebugDoubleMsg = tier4_debug_msgs::msg::Float64Stamped;
using DebugStringMsg = tier4_debug_msgs::msg::StringStamped;

enum Action {
  ADD = 0,
  DELETE,
  MOVE,
};

struct ModuleUpdateInfo
{
  explicit ModuleUpdateInfo(
    const SceneModulePtr & module_ptr, const Action & action, const std::string & description)
  : status(module_ptr->getCurrentStatus()),
    action(action),
    module_name(module_ptr->name()),
    description(description)
  {
  }

  explicit ModuleUpdateInfo(
    const std::string & name, const Action & action, const ModuleStatus & status,
    const std::string & description)
  : status(status), action(action), module_name(name), description(description)
  {
  }

  ModuleStatus status;

  Action action;

  std::string module_name;

  std::string description;
};

struct SceneModuleStatus
{
  explicit SceneModuleStatus(const std::string & n) : module_name(n) {}

  std::string module_name;

  bool is_execution_ready{false};
  bool is_waiting_approval{false};

  ModuleStatus status{ModuleStatus::SUCCESS};
};

class PlannerManager
{
public:
  explicit PlannerManager(rclcpp::Node & node);

  /**
   * @brief run all candidate and approved modules.
   * @param planner data.
   */
  BehaviorModuleOutput run(const std::shared_ptr<PlannerData> & data);

  /**
   * @brief register managers.
   * @param node.
   * @param plugin name.
   */
  void launchScenePlugin(rclcpp::Node & node, const std::string & name);

  /**
<<<<<<< HEAD
   * @brief set max iteration numbers
=======
   * @brief calculate max iteration numbers.
   * Let N be the number of scene modules. The maximum number of iterations executed in a loop is N,
   * but after that, if there are any modules that have succeeded or failed, the approve_modules of
   * all modules are cleared, and the loop is executed for N-1 modules. As this process repeats, it
   * becomes N + (N-1) + (N-2) + … + 1, therefore the maximum number of iterations is N(N+1)/2.
>>>>>>> d5c95ae0
   * @param number of scene module
   *
   */
  void calculateMaxIterationNum(const size_t scene_module_num);

  /**
   * @brief unregister managers.
   * @param node.
   * @param plugin name.
   */
  void removeScenePlugin(rclcpp::Node & node, const std::string & name);

  /**
   * @brief update module parameters. used for dynamic reconfigure.
   * @param parameters.
   */
  void updateModuleParams(const std::vector<rclcpp::Parameter> & parameters)
  {
    std::for_each(manager_ptrs_.begin(), manager_ptrs_.end(), [&parameters](const auto & m) {
      m->updateModuleParams(parameters);
    });
  }

  /**
   * @brief reset all member variables.
   */
  void reset()
  {
    std::for_each(manager_ptrs_.begin(), manager_ptrs_.end(), [](const auto & m) { m->reset(); });
    approved_module_ptrs_.clear();
    candidate_module_ptrs_.clear();
    current_route_lanelet_ = std::nullopt;
    resetProcessingTime();
  }

  /**
   * @brief publish all registered modules' markers.
   */
  void publishMarker() const
  {
    std::for_each(
      manager_ptrs_.begin(), manager_ptrs_.end(), [](const auto & m) { m->publishMarker(); });
  }

  /**
   * @brief publish all registered modules' virtual wall.
   */
  void publishVirtualWall() const
  {
    std::for_each(
      manager_ptrs_.begin(), manager_ptrs_.end(), [](const auto & m) { m->publishVirtualWall(); });
  }

  /**
   * @brief get manager pointers.
   * @return manager pointers.
   */
  std::vector<SceneModuleManagerPtr> getSceneModuleManagers() const { return manager_ptrs_; }

  /**
   * @brief get all scene modules status (is execution request, is ready and status).
   * @return statuses
   */
  std::vector<std::shared_ptr<SceneModuleStatus>> getSceneModuleStatus() const
  {
    std::vector<std::shared_ptr<SceneModuleStatus>> ret;

    const auto size = approved_module_ptrs_.size() + candidate_module_ptrs_.size();

    ret.reserve(size);

    for (const auto & m : approved_module_ptrs_) {
      auto s = std::make_shared<SceneModuleStatus>(m->name());
      s->is_waiting_approval = m->isWaitingApproval();
      s->status = m->getCurrentStatus();
      ret.push_back(s);
    }

    for (const auto & m : candidate_module_ptrs_) {
      auto s = std::make_shared<SceneModuleStatus>(m->name());
      s->is_waiting_approval = m->isWaitingApproval();
      s->status = m->getCurrentStatus();
      ret.push_back(s);
    }

    return ret;
  }

  /**
   * @brief aggregate launched module's stop reasons.
   * @return stop reason array
   */
  StopReasonArray getStopReasons() const
  {
    StopReasonArray stop_reason_array;
    stop_reason_array.header.frame_id = "map";
    stop_reason_array.header.stamp = clock_.now();

    std::for_each(approved_module_ptrs_.begin(), approved_module_ptrs_.end(), [&](const auto & m) {
      const auto reason = m->getStopReason();
      if (reason.reason != "") {
        stop_reason_array.stop_reasons.push_back(m->getStopReason());
      }
    });

    std::for_each(
      candidate_module_ptrs_.begin(), candidate_module_ptrs_.end(), [&](const auto & m) {
        const auto reason = m->getStopReason();
        if (reason.reason != "") {
          stop_reason_array.stop_reasons.push_back(m->getStopReason());
        }
      });

    return stop_reason_array;
  }

  /**
   * @brief check if there are approved modules.
   */
  bool hasApprovedModules() const { return !approved_module_ptrs_.empty(); }

  bool hasNonAlwaysExecutableApprovedModules() const
  {
    return std::any_of(
      approved_module_ptrs_.begin(), approved_module_ptrs_.end(),
      [this](const auto & m) { return !getManager(m)->isAlwaysExecutableModule(); });
  }

  /**
   * @brief check if there are candidate modules.
   */
  bool hasCandidateModules() const { return !candidate_module_ptrs_.empty(); }

  /**
   * @brief show planner manager internal condition.
   */
  void print() const;

  /**
   * @brief publish processing time of each module.
   */
  void publishProcessingTime() const;

  /**
   * @brief visit each module and get debug information.
   */
  std::shared_ptr<SceneModuleVisitor> getDebugMsg();

  /**
   * @brief reset the current route lanelet to be the closest lanelet within the route
   * @param planner data.
   */
  void resetCurrentRouteLanelet(const std::shared_ptr<PlannerData> & data)
  {
    lanelet::ConstLanelet ret{};
    data->route_handler->getClosestLaneletWithinRoute(data->self_odometry->pose.pose, &ret);
    RCLCPP_DEBUG(logger_, "update current route lanelet. id:%ld", ret.id());
    current_route_lanelet_ = ret;
  }

private:
  /**
   * @brief run the module and publish RTC status.
   * @param module.
   * @param planner data.
   * @return planning result.
   */
  BehaviorModuleOutput run(
    const SceneModulePtr & module_ptr, const std::shared_ptr<PlannerData> & planner_data,
    const BehaviorModuleOutput & previous_module_output) const
  {
    universe_utils::ScopedTimeTrack st(module_ptr->name() + "=>run", *module_ptr->getTimeKeeper());
    stop_watch_.tic(module_ptr->name());

    module_ptr->setData(planner_data);
    module_ptr->setPreviousModuleOutput(previous_module_output);

    module_ptr->lockRTCCommand();
    const auto result = module_ptr->run();
    module_ptr->unlockRTCCommand();

    module_ptr->postProcess();

    module_ptr->updateCurrentState();

    module_ptr->publishSteeringFactor();

    module_ptr->publishObjectsOfInterestMarker();

    processing_time_.at(module_ptr->name()) += stop_watch_.toc(module_ptr->name(), true);

    return result;
  }

  /**
   * @brief find and set the closest lanelet within the route to current route lanelet
   * @param planner data.
   */
  void updateCurrentRouteLanelet(const std::shared_ptr<PlannerData> & data);

  void generateCombinedDrivableArea(
    BehaviorModuleOutput & output, const std::shared_ptr<PlannerData> & data) const;

  /**
   * @brief get reference path from current_route_lanelet_ centerline.
   * @param planner data.
   * @return reference path.
   */
  BehaviorModuleOutput getReferencePath(const std::shared_ptr<PlannerData> & data) const;

  /**
   * @brief publish the root reference path and current route lanelet
   */
  void publishDebugRootReferencePath(const BehaviorModuleOutput & reference_path) const;

  /**
   * @brief stop and unregister the module from manager.
   * @param module.
   */
  void deleteExpiredModules(SceneModulePtr & module_ptr) const
  {
    module_ptr->onExit();
    module_ptr->publishObjectsOfInterestMarker();
    module_ptr.reset();
  }

  /**
   * @brief swap the modules order based on it's priority.
   * @param modules.
   * @details for now, the priority is decided in config file and doesn't change runtime.
   */
  void sortByPriority(std::vector<SceneModulePtr> & modules) const
  {
    // TODO(someone) enhance this priority decision method.
    std::sort(modules.begin(), modules.end(), [this](auto a, auto b) {
      return getManager(a)->getPriority() < getManager(b)->getPriority();
    });
  }

  /**
   * @brief push back to approved_module_ptrs_.
   * @param approved module pointer.
   */
  void addApprovedModule(const SceneModulePtr & module_ptr)
  {
    approved_module_ptrs_.push_back(module_ptr);
  }

  /**
   * @brief reset processing time.
   */
  void resetProcessingTime()
  {
    for (auto & t : processing_time_) {
      t.second = 0.0;
    }
  }

  /**
   * @brief stop and remove all modules in candidate_module_ptrs_.
   */
  void clearCandidateModules()
  {
    std::for_each(candidate_module_ptrs_.begin(), candidate_module_ptrs_.end(), [this](auto & m) {
      deleteExpiredModules(m);
    });
    candidate_module_ptrs_.clear();
  }

  /**
   * @brief get manager pointer from module name.
   * @param module pointer.
   * @return manager pointer.
   */
  SceneModuleManagerPtr getManager(const SceneModulePtr & module_ptr) const
  {
    const auto itr = std::find_if(
      manager_ptrs_.begin(), manager_ptrs_.end(),
      [&module_ptr](const auto & m) { return m->name() == module_ptr->name(); });

    if (itr == manager_ptrs_.end()) {
      throw std::domain_error("unknown manager name.");
    }

    return *itr;
  }

  /**
   * @brief run all modules in approved_module_ptrs_ and get a planning result as
   * approved_modules_output.
   * @param planner data.
   * @param deleted modules.
   * @return valid planning result.
   * @details in this function, expired modules (ModuleStatus::FAILURE or ModuleStatus::SUCCESS) are
   * removed from approved_module_ptrs_ and added to deleted_modules.
   */
  BehaviorModuleOutput runApprovedModules(
    const std::shared_ptr<PlannerData> & data, std::vector<SceneModulePtr> & deleted_modules);

  /**
   * @brief select a module that should be execute at first.
   * @param modules that make execution request.
   * @return the highest priority module.
   */
  SceneModulePtr selectHighestPriorityModule(std::vector<SceneModulePtr> & request_modules) const;

  /**
   * @brief update candidate_module_ptrs_ based on latest request modules.
   * @param the highest priority module in latest request modules.
   */
  void updateCandidateModules(
    const std::vector<SceneModulePtr> & request_modules,
    const SceneModulePtr & highest_priority_module);

  /**
   * @brief get all modules that make execution request.
   * @param decided (=approved) path.
   * @param deleted modules.
   * @return request modules.
   */
  std::vector<SceneModulePtr> getRequestModules(
    const BehaviorModuleOutput & previous_module_output,
    const std::vector<SceneModulePtr> & deleted_modules) const;

  /**
   * @brief checks whether a path of trajectory has forward driving direction
   * @param modules that make execution request.
   * @param planner data.
   * @param decided (=approved) path.
   * @return the highest priority module in request modules, and it's planning result.
   */
  std::pair<SceneModulePtr, BehaviorModuleOutput> runRequestModules(
    const std::vector<SceneModulePtr> & request_modules, const std::shared_ptr<PlannerData> & data,
    const BehaviorModuleOutput & previous_module_output);

  /**
   * @brief run keep last approved modules
   * @param planner data.
   * @param previous module output.
   * @return planning result.
   */
  BehaviorModuleOutput runKeepLastModules(
    const std::shared_ptr<PlannerData> & data, const BehaviorModuleOutput & previous_output) const;

  static std::string getNames(const std::vector<SceneModulePtr> & modules);

  std::optional<lanelet::ConstLanelet> current_route_lanelet_{std::nullopt};

  std::vector<SceneModuleManagerPtr> manager_ptrs_;

  std::vector<SceneModulePtr> approved_module_ptrs_;

  std::vector<SceneModulePtr> candidate_module_ptrs_;

  std::unique_ptr<DebugPublisher> debug_publisher_ptr_;

  std::unique_ptr<DebugPublisher> state_publisher_ptr_;

  pluginlib::ClassLoader<SceneModuleManagerInterface> plugin_loader_;

  mutable rclcpp::Logger logger_;

  mutable rclcpp::Clock clock_;

  mutable StopWatch<std::chrono::milliseconds> stop_watch_;

  mutable std::unordered_map<std::string, double> processing_time_;

  mutable std::vector<ModuleUpdateInfo> debug_info_;

  mutable std::shared_ptr<SceneModuleVisitor> debug_msg_ptr_;

  size_t max_iteration_num_{100};
};
}  // namespace autoware::behavior_path_planner

#endif  // AUTOWARE__BEHAVIOR_PATH_PLANNER__PLANNER_MANAGER_HPP_<|MERGE_RESOLUTION|>--- conflicted
+++ resolved
@@ -113,15 +113,11 @@
   void launchScenePlugin(rclcpp::Node & node, const std::string & name);
 
   /**
-<<<<<<< HEAD
-   * @brief set max iteration numbers
-=======
    * @brief calculate max iteration numbers.
    * Let N be the number of scene modules. The maximum number of iterations executed in a loop is N,
    * but after that, if there are any modules that have succeeded or failed, the approve_modules of
    * all modules are cleared, and the loop is executed for N-1 modules. As this process repeats, it
    * becomes N + (N-1) + (N-2) + … + 1, therefore the maximum number of iterations is N(N+1)/2.
->>>>>>> d5c95ae0
    * @param number of scene module
    *
    */

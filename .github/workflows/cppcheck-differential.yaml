name: cppcheck-differential

on:
  pull_request:

jobs:
  cppcheck-differential:
    runs-on: ubuntu-latest

    steps:
      - name: Set PR fetch depth
        run: echo "PR_FETCH_DEPTH=$(( ${{ github.event.pull_request.commits }} + 1 ))" >> "${GITHUB_ENV}"

      - name: Checkout PR branch and all PR commits
        uses: actions/checkout@v4
        with:
          ref: ${{ github.event.pull_request.head.sha }}
          fetch-depth: ${{ env.PR_FETCH_DEPTH }}

      - name: Install dependencies
        run: |
          sudo apt-get update
          sudo apt-get install -y git

      - name: Install colcon
        run: |
          sudo sh -c 'echo "deb [arch=amd64,arm64] http://repo.ros2.org/ubuntu/main `lsb_release -cs` main" > /etc/apt/sources.list.d/ros2-latest.list'
          curl -s https://raw.githubusercontent.com/ros/rosdistro/master/ros.asc | sudo apt-key add -
          sudo apt update
          sudo apt install python3-colcon-common-extensions

      # cppcheck from apt does not yet support --check-level args, and thus install from snap
      - name: Install Cppcheck from snap
        run: |
          sudo snap install cppcheck

      - name: Fetch the base branch with enough history for a common merge-base commit
        run: git fetch origin ${{ github.base_ref }}
        shell: bash

      - name: Get modified packages
        id: get-modified-packages
        uses: autowarefoundation/autoware-github-actions/get-modified-packages@v1

      - name: Get full paths of modified packages
        id: get-full-paths
        run: |
          modified_packages="${{ steps.get-modified-packages.outputs.modified-packages }}"
          paths=""
          for pkg in $modified_packages; do
            path=$(colcon list --packages-select $pkg | awk '{print $2}' | xargs realpath)
            paths="$paths $path"
          done
          echo "full-paths=$paths" >> $GITHUB_OUTPUT

<<<<<<< HEAD
=======
      # cspell: ignore suppr
>>>>>>> fbbc44ce
      - name: Run Cppcheck on modified packages
        if: ${{ steps.get-modified-packages.outputs.modified-packages != '' }}
        continue-on-error: true
        id: cppcheck
        run: |
          echo "Running Cppcheck on modified packages: ${{ steps.get-modified-packages.outputs.modified-packages }}"
          cppcheck --enable=all --inconclusive --check-level=exhaustive --error-exitcode=1 --suppressions-list=.cppcheck_suppressions --inline-suppr ${{ steps.get-full-paths.outputs.full-paths }} 2> cppcheck-report.txt
        shell: bash

      - name: Setup Problem Matchers for cppcheck
        run: echo "::add-matcher::.github/cppcheck-problem-matcher.json"

      - name: Show cppcheck-report result
        if: ${{ steps.get-modified-packages.outputs.modified-packages != '' }}
        run: |
          cat cppcheck-report.txt

      - name: Upload Cppcheck report
        if: ${{ steps.get-modified-packages.outputs.modified-packages != '' }}
        uses: actions/upload-artifact@v2
        with:
          name: cppcheck-report
          path: cppcheck-report.txt

      - name: Fail the job if Cppcheck failed
        if: ${{ steps.get-modified-packages.outputs.modified-packages != '' && steps.cppcheck.outcome == 'failure' }}
        run: exit 1<|MERGE_RESOLUTION|>--- conflicted
+++ resolved
@@ -53,10 +53,7 @@
           done
           echo "full-paths=$paths" >> $GITHUB_OUTPUT
 
-<<<<<<< HEAD
-=======
       # cspell: ignore suppr
->>>>>>> fbbc44ce
       - name: Run Cppcheck on modified packages
         if: ${{ steps.get-modified-packages.outputs.modified-packages != '' }}
         continue-on-error: true

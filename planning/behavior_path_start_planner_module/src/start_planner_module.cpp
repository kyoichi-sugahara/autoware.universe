// Copyright 2022 TIER IV, Inc.
//
// Licensed under the Apache License, Version 2.0 (the "License");
// you may not use this file except in compliance with the License.
// You may obtain a copy of the License at
//
//     http://www.apache.org/licenses/LICENSE-2.0
//
// Unless required by applicable law or agreed to in writing, software
// distributed under the License is distributed on an "AS IS" BASIS,
// WITHOUT WARRANTIES OR CONDITIONS OF ANY KIND, either express or implied.
// See the License for the specific language governing permissions and
// limitations under the License.

#include "behavior_path_start_planner_module/start_planner_module.hpp"

#include "behavior_path_planner_common/marker_utils/colors.hpp"
#include "behavior_path_planner_common/utils/parking_departure/utils.hpp"
#include "behavior_path_planner_common/utils/path_safety_checker/objects_filtering.hpp"
#include "behavior_path_planner_common/utils/path_safety_checker/path_safety_checker_parameters.hpp"
#include "behavior_path_planner_common/utils/path_utils.hpp"
#include "behavior_path_start_planner_module/debug.hpp"
#include "behavior_path_start_planner_module/util.hpp"
#include "motion_utils/trajectory/trajectory.hpp"

#include <lanelet2_extension/utility/message_conversion.hpp>
#include <lanelet2_extension/utility/query.hpp>
#include <lanelet2_extension/utility/utilities.hpp>
#include <lanelet2_extension/visualization/visualization.hpp>
#include <magic_enum.hpp>
#include <rclcpp/rclcpp.hpp>

#include <boost/geometry/algorithms/within.hpp>

#include <lanelet2_core/geometry/Lanelet.h>

#include <algorithm>
#include <memory>
#include <string>
#include <utility>
#include <vector>

using behavior_path_planner::utils::parking_departure::initializeCollisionCheckDebugMap;
using behavior_path_planner::utils::path_safety_checker::ExtendedPredictedObject;
using motion_utils::calcLateralOffset;
using motion_utils::calcLongitudinalOffsetPose;
using tier4_autoware_utils::calcOffsetPose;

// set as macro so that calling function name will be printed.
// debug print is heavy. turn on only when debugging.
#define DEBUG_PRINT(...) \
  RCLCPP_DEBUG_EXPRESSION(getLogger(), parameters_->print_debug_info, __VA_ARGS__)

namespace behavior_path_planner
{
StartPlannerModule::StartPlannerModule(
  const std::string & name, rclcpp::Node & node,
  const std::shared_ptr<StartPlannerParameters> & parameters,
  const std::unordered_map<std::string, std::shared_ptr<RTCInterface>> & rtc_interface_ptr_map,
  std::unordered_map<std::string, std::shared_ptr<ObjectsOfInterestMarkerInterface>> &
    objects_of_interest_marker_interface_ptr_map)
: SceneModuleInterface{name, node, rtc_interface_ptr_map, objects_of_interest_marker_interface_ptr_map},  // NOLINT
  parameters_{parameters},
  vehicle_info_{vehicle_info_util::VehicleInfoUtil(node).getVehicleInfo()},
  is_freespace_planner_cb_running_{false}
{
  lane_departure_checker_ = std::make_shared<LaneDepartureChecker>();
  lane_departure_checker_->setVehicleInfo(vehicle_info_);

  // set enabled planner
  if (parameters_->enable_shift_pull_out) {
    start_planners_.push_back(
      std::make_shared<ShiftPullOut>(node, *parameters, lane_departure_checker_));
  }
  if (parameters_->enable_geometric_pull_out) {
    start_planners_.push_back(
      std::make_shared<GeometricPullOut>(node, *parameters, lane_departure_checker_));
  }
  if (start_planners_.empty()) {
    RCLCPP_ERROR(getLogger(), "Not found enabled planner");
  }

  if (parameters_->enable_freespace_planner) {
    freespace_planner_ = std::make_unique<FreespacePullOut>(node, *parameters, vehicle_info_);
    const auto freespace_planner_period_ns = rclcpp::Rate(1.0).period();
    freespace_planner_timer_cb_group_ =
      node.create_callback_group(rclcpp::CallbackGroupType::MutuallyExclusive);
    freespace_planner_timer_ = rclcpp::create_timer(
      &node, clock_, freespace_planner_period_ns,
      std::bind(&StartPlannerModule::onFreespacePlannerTimer, this),
      freespace_planner_timer_cb_group_);
  }
}

void StartPlannerModule::onFreespacePlannerTimer()
{
  const ScopedFlag flag(is_freespace_planner_cb_running_);

  std::shared_ptr<const PlannerData> local_planner_data{nullptr};
  std::optional<ModuleStatus> current_status_opt{std::nullopt};
  std::optional<StartPlannerParameters> parameters_opt{std::nullopt};
  std::optional<PullOutStatus> pull_out_status_opt{std::nullopt};
  bool is_stopped;

  // making a local copy of thread sensitive data
  {
    std::lock_guard<std::mutex> guard(start_planner_data_mutex_);
    if (start_planner_data_) {
      const auto & start_planner_data = start_planner_data_.value();
      local_planner_data = std::make_shared<PlannerData>(start_planner_data.planner_data);
      current_status_opt = start_planner_data.current_status;
      parameters_opt = start_planner_data.parameters;
      pull_out_status_opt = start_planner_data.main_thread_pull_out_status;
      is_stopped = start_planner_data.is_stopped;
    }
  }
  // finish copying thread sensitive data
  if (!local_planner_data || !current_status_opt || !parameters_opt || !pull_out_status_opt) {
    return;
  }

  const auto & current_status = current_status_opt.value();
  const auto & parameters = parameters_opt.value();
  const auto & pull_out_status = pull_out_status_opt.value();

  if (current_status == ModuleStatus::IDLE) {
    return;
  }

  if (!local_planner_data->costmap) {
    return;
  }

  const bool is_new_costmap =
    (clock_->now() - local_planner_data->costmap->header.stamp).seconds() < 1.0;
  if (!is_new_costmap) {
    return;
  }

  const bool is_stuck = is_stopped && pull_out_status.planner_type == PlannerType::STOP &&
                        !pull_out_status.found_pull_out_path;
  if (is_stuck) {
    const auto free_space_status =
      planFreespacePath(parameters, local_planner_data, pull_out_status);
    if (free_space_status) {
      std::lock_guard<std::mutex> guard(start_planner_data_mutex_);
      freespace_thread_status_ = free_space_status;
    }
  }
}

BehaviorModuleOutput StartPlannerModule::run()
{
  updateData();
  if (!isActivated() || needToPrepareBlinkerBeforeStartDrivingForward()) {
    return planWaitingApproval();
  }

  return plan();
}

void StartPlannerModule::processOnEntry()
{
  initVariables();
}

void StartPlannerModule::processOnExit()
{
  initVariables();
}

void StartPlannerModule::initVariables()
{
  resetPathCandidate();
  resetPathReference();
  debug_marker_.markers.clear();
  info_marker_.markers.clear();
  initializeSafetyCheckParameters();
  initializeCollisionCheckDebugMap(debug_data_.collision_check);
}

void StartPlannerModule::updateEgoPredictedPathParams(
  std::shared_ptr<EgoPredictedPathParams> & ego_predicted_path_params,
  const std::shared_ptr<StartPlannerParameters> & start_planner_params)
{
  ego_predicted_path_params =
    std::make_shared<EgoPredictedPathParams>(start_planner_params->ego_predicted_path_params);
}

void StartPlannerModule::updateSafetyCheckParams(
  std::shared_ptr<SafetyCheckParams> & safety_check_params,
  const std::shared_ptr<StartPlannerParameters> & start_planner_params)
{
  safety_check_params =
    std::make_shared<SafetyCheckParams>(start_planner_params->safety_check_params);
}

void StartPlannerModule::updateObjectsFilteringParams(
  std::shared_ptr<ObjectsFilteringParams> & objects_filtering_params,
  const std::shared_ptr<StartPlannerParameters> & start_planner_params)
{
  objects_filtering_params =
    std::make_shared<ObjectsFilteringParams>(start_planner_params->objects_filtering_params);
}

void StartPlannerModule::updateData()
{
  // The method PlannerManager::run() calls SceneModuleInterface::setData and
  // SceneModuleInterface::setPreviousModuleOutput() before this module's run() method is called
  // with module_ptr->run(). Then module_ptr->run() invokes StartPlannerModule::updateData and,
  // finally, the planWaitingApproval()/plan() methods are called by run(). So we can copy the
  // latest current_status to start_planner_data_ here for later usage.

  // NOTE: onFreespacePlannerTimer copies start_planner_data to its thread local variable, so we
  // need to lock start_planner_data_ here to avoid data race. But the following clone process is
  // lightweight because most of the member variables of PlannerData/RouteHandler is
  // shared_ptrs/bool
  // making a local copy of thread sensitive data
  {
    std::lock_guard<std::mutex> guard(start_planner_data_mutex_);
    if (!start_planner_data_) {
      start_planner_data_ = StartPlannerData();
    }
    start_planner_data_.value().update(
      *parameters_, *planner_data_, getCurrentStatus(), status_, isStopped());
    if (freespace_thread_status_) {
      // if freespace solution is available, copy it to status_ on main thread
      const auto & freespace_status = freespace_thread_status_.value();
      status_.pull_out_path = freespace_status.pull_out_path;
      status_.pull_out_start_pose = freespace_status.pull_out_start_pose;
      status_.planner_type = freespace_status.planner_type;
      status_.found_pull_out_path = freespace_status.found_pull_out_path;
      status_.driving_forward = freespace_status.driving_forward;
      // and then reset it
      freespace_thread_status_ = std::nullopt;
    }
  }
  // finish copying thread sensitive data

  if (receivedNewRoute()) {
    resetStatus();
    DEBUG_PRINT("StartPlannerModule::updateData() received new route, reset status");
  }

  if (
    planner_data_->operation_mode->mode == OperationModeState::AUTONOMOUS &&
    status_.driving_forward && !status_.first_engaged_and_driving_forward_time) {
    status_.first_engaged_and_driving_forward_time = clock_->now();
  }

  constexpr double moving_velocity_threshold = 0.1;
  const double & ego_velocity = planner_data_->self_odometry->twist.twist.linear.x;
  if (status_.first_engaged_and_driving_forward_time && ego_velocity > moving_velocity_threshold) {
    // Ego is engaged, and has moved
    status_.has_departed = true;
  }

  status_.backward_driving_complete = hasFinishedBackwardDriving();
  if (status_.backward_driving_complete) {
    updateStatusAfterBackwardDriving();
    DEBUG_PRINT("StartPlannerModule::updateData() completed backward driving");
  }

  status_.is_safe_dynamic_objects =
    (!requiresDynamicObjectsCollisionDetection()) ? true : !hasCollisionWithDynamicObjects();
}

bool StartPlannerModule::hasFinishedBackwardDriving() const
{
  // check ego car is close enough to pull out start pose and stopped
  const auto current_pose = planner_data_->self_odometry->pose.pose;
  const auto distance =
    tier4_autoware_utils::calcDistance2d(current_pose, status_.pull_out_start_pose);

  const bool is_near = distance < parameters_->th_arrived_distance;
  const double ego_vel = utils::l2Norm(planner_data_->self_odometry->twist.twist.linear);
  const bool is_stopped = ego_vel < parameters_->th_stopped_velocity;

  const bool back_finished = !status_.driving_forward && is_near && is_stopped;
  if (back_finished) {
    RCLCPP_INFO(getLogger(), "back finished");
  }

  return back_finished;
}

bool StartPlannerModule::receivedNewRoute() const
{
  return !planner_data_->prev_route_id ||
         *planner_data_->prev_route_id != planner_data_->route_handler->getRouteUuid();
}

bool StartPlannerModule::requiresDynamicObjectsCollisionDetection() const
{
  return parameters_->safety_check_params.enable_safety_check && status_.driving_forward &&
         !isPreventingRearVehicleFromPassingThrough();
}

bool StartPlannerModule::noMovingObjectsAround() const
{
  auto dynamic_objects = *(planner_data_->dynamic_object);
  utils::path_safety_checker::filterObjectsWithinRadius(
    dynamic_objects, planner_data_->self_odometry->pose.pose.position, parameters_->search_radius);
  utils::path_safety_checker::filterObjectsByClass(
    dynamic_objects, parameters_->surround_moving_obstacles_type_to_check);
  const auto filtered_objects = utils::path_safety_checker::filterObjectsByVelocity(
    dynamic_objects, parameters_->th_moving_obstacle_velocity, false);
  if (!filtered_objects.objects.empty()) {
    DEBUG_PRINT("Moving objects exist in the safety check area");
  }
  return filtered_objects.objects.empty();
}

bool StartPlannerModule::hasCollisionWithDynamicObjects() const
{
  // TODO(Sugahara): update path, params for predicted path and so on in this function to avoid
  // mutable
  return !isSafePath();
}

bool StartPlannerModule::isExecutionRequested() const
{
  if (isModuleRunning()) {
    return true;
  }

  // Return false and do not request execution if any of the following conditions are true:
  // - The start pose is on the middle of the road.
  // - The vehicle has already arrived at the start position planner.
  // - The vehicle has reached the goal position.
  // - The vehicle is still moving.
  if (
    isCurrentPoseOnMiddleOfTheRoad() || isCloseToOriginalStartPose() || hasArrivedAtGoal() ||
    isMoving()) {
    return false;
  }

  // Check if the goal is behind the ego vehicle within the same route segment.
  if (isGoalBehindOfEgoInSameRouteSegment()) {
    RCLCPP_WARN_THROTTLE(
      getLogger(), *clock_, 5000, "Start plan for a backward goal is not supported now");
    return false;
  }

  return true;
}

bool StartPlannerModule::isModuleRunning() const
{
  return getCurrentStatus() == ModuleStatus::RUNNING;
}

bool StartPlannerModule::isCurrentPoseOnMiddleOfTheRoad() const
{
  const Pose & current_pose = planner_data_->self_odometry->pose.pose;
  const lanelet::ConstLanelets current_lanes = utils::getCurrentLanes(planner_data_);
  const double lateral_distance_to_center_lane =
    lanelet::utils::getArcCoordinates(current_lanes, current_pose).distance;

  return std::abs(lateral_distance_to_center_lane) < parameters_->th_distance_to_middle_of_the_road;
}

bool StartPlannerModule::isPreventingRearVehicleFromPassingThrough() const
{
  const auto & current_pose = planner_data_->self_odometry->pose.pose;
  const auto & dynamic_object = planner_data_->dynamic_object;
  const auto & route_handler = planner_data_->route_handler;
  const Pose start_pose = planner_data_->route_handler->getOriginalStartPose();

  const auto target_lanes = utils::getCurrentLanes(planner_data_);
  if (target_lanes.empty()) return false;

  // Define functions to get distance between a point and a lane's boundaries.
  auto calc_absolute_lateral_offset = [&](
                                        const lanelet::ConstLineString2d & boundary_line,
                                        const geometry_msgs::msg::Pose & search_pose) {
    std::vector<geometry_msgs::msg::Point> boundary_path;
    std::for_each(
      boundary_line.begin(), boundary_line.end(), [&boundary_path](const auto & boundary_point) {
        const double x = boundary_point.x();
        const double y = boundary_point.y();
        boundary_path.push_back(tier4_autoware_utils::createPoint(x, y, 0.0));
      });

    return std::fabs(calcLateralOffset(boundary_path, search_pose.position));
  };

  // Check from what side of the road the ego is merging
  const auto centerline_path =
    route_handler->getCenterLinePath(target_lanes, 0.0, std::numeric_limits<double>::max());
  const auto start_pose_nearest_segment_index =
    motion_utils::findNearestSegmentIndex(centerline_path.points, start_pose);
  if (!start_pose_nearest_segment_index) return false;

  const auto start_pose_point_msg = tier4_autoware_utils::createPoint(
    start_pose.position.x, start_pose.position.y, start_pose.position.z);
  const auto starting_pose_lateral_offset = motion_utils::calcLateralOffset(
    centerline_path.points, start_pose_point_msg, start_pose_nearest_segment_index.value());
  if (std::isnan(starting_pose_lateral_offset)) return false;

  RCLCPP_DEBUG(getLogger(), "starting pose lateral offset: %f", starting_pose_lateral_offset);
  const bool ego_is_merging_from_the_left = (starting_pose_lateral_offset > 0.0);

  // Get the ego's overhang point closest to the centerline path and the gap between said point and
  // the lane's border.
  auto get_gap_between_ego_and_lane_border =
    [&](
      geometry_msgs::msg::Pose & ego_overhang_point_as_pose,
      const bool ego_is_merging_from_the_left) -> std::optional<std::pair<double, double>> {
    const auto local_vehicle_footprint = vehicle_info_.createFootprint();
    const auto vehicle_footprint =
      transformVector(local_vehicle_footprint, tier4_autoware_utils::pose2transform(current_pose));
    double smallest_lateral_gap_between_ego_and_border = std::numeric_limits<double>::max();
    double corresponding_lateral_gap_with_other_lane_bound = std::numeric_limits<double>::max();

    for (const auto & point : vehicle_footprint) {
      geometry_msgs::msg::Pose point_pose;
      point_pose.position.x = point.x();
      point_pose.position.y = point.y();
      point_pose.position.z = 0.0;

      lanelet::Lanelet closest_lanelet;
      lanelet::utils::query::getClosestLanelet(target_lanes, point_pose, &closest_lanelet);
      lanelet::ConstLanelet closest_lanelet_const(closest_lanelet.constData());

      const auto [current_lane_bound, other_side_lane_bound] =
        (ego_is_merging_from_the_left)
          ? std::make_pair(
              closest_lanelet_const.rightBound2d(), closest_lanelet_const.leftBound2d())
          : std::make_pair(
              closest_lanelet_const.leftBound2d(), closest_lanelet_const.rightBound2d());
      const double current_point_lateral_gap =
        calc_absolute_lateral_offset(current_lane_bound, point_pose);
      if (current_point_lateral_gap < smallest_lateral_gap_between_ego_and_border) {
        smallest_lateral_gap_between_ego_and_border = current_point_lateral_gap;
        ego_overhang_point_as_pose.position.x = point.x();
        ego_overhang_point_as_pose.position.y = point.y();
        ego_overhang_point_as_pose.position.z = 0.0;
        corresponding_lateral_gap_with_other_lane_bound =
          calc_absolute_lateral_offset(other_side_lane_bound, point_pose);
      }
    }

    if (smallest_lateral_gap_between_ego_and_border == std::numeric_limits<double>::max()) {
      return std::nullopt;
    }
    return std::make_pair(
      (smallest_lateral_gap_between_ego_and_border),
      (corresponding_lateral_gap_with_other_lane_bound));
  };

  geometry_msgs::msg::Pose ego_overhang_point_as_pose;
  const auto gaps_with_lane_borders_pair =
    get_gap_between_ego_and_lane_border(ego_overhang_point_as_pose, ego_is_merging_from_the_left);

  if (!gaps_with_lane_borders_pair.has_value()) {
    return false;
  }

  const auto & gap_between_ego_and_lane_border = gaps_with_lane_borders_pair.value().first;
  const auto & corresponding_lateral_gap_with_other_lane_bound =
    gaps_with_lane_borders_pair.value().second;

  // middle of the lane is crossed, no need to check for collisions anymore
  if (gap_between_ego_and_lane_border < corresponding_lateral_gap_with_other_lane_bound) {
    return true;
  }
  // Get the lanelets that will be queried for target objects
  const auto relevant_lanelets = std::invoke([&]() -> std::optional<lanelet::ConstLanelets> {
    lanelet::Lanelet closest_lanelet;
    const bool is_closest_lanelet = lanelet::utils::query::getClosestLanelet(
      target_lanes, ego_overhang_point_as_pose, &closest_lanelet);
    if (!is_closest_lanelet) return std::nullopt;
    lanelet::ConstLanelet closest_lanelet_const(closest_lanelet.constData());
    // Check backwards just in case the Vehicle behind ego is in a different lanelet
    constexpr double backwards_length = 200.0;
    const auto prev_lanes = behavior_path_planner::utils::getBackwardLanelets(
      *route_handler, target_lanes, current_pose, backwards_length);
    // return all the relevant lanelets
    lanelet::ConstLanelets relevant_lanelets{closest_lanelet_const};
    relevant_lanelets.insert(relevant_lanelets.end(), prev_lanes.begin(), prev_lanes.end());
    return relevant_lanelets;
  });
  if (!relevant_lanelets) return false;

  // filtering objects with velocity, position and class
  const auto filtered_objects = utils::path_safety_checker::filterObjects(
    dynamic_object, route_handler, relevant_lanelets.value(), current_pose.position,
    objects_filtering_params_);
  if (filtered_objects.objects.empty()) return false;

  // filtering objects based on the current position's lane
  const auto target_objects_on_lane = utils::path_safety_checker::createTargetObjectsOnLane(
    relevant_lanelets.value(), route_handler, filtered_objects, objects_filtering_params_);
  if (target_objects_on_lane.on_current_lane.empty()) return false;

  // Get the closest target obj width in the relevant lanes
  const auto closest_object_width = std::invoke([&]() -> std::optional<double> {
    double arc_length_to_closet_object = std::numeric_limits<double>::max();
    double closest_object_width = -1.0;
    std::for_each(
      target_objects_on_lane.on_current_lane.begin(), target_objects_on_lane.on_current_lane.end(),
      [&](const auto & o) {
        const auto arc_length = motion_utils::calcSignedArcLength(
          centerline_path.points, current_pose.position, o.initial_pose.pose.position);
        if (arc_length > 0.0) return;
        if (std::abs(arc_length) >= std::abs(arc_length_to_closet_object)) return;
        arc_length_to_closet_object = arc_length;
        closest_object_width = o.shape.dimensions.y;
      });
    if (closest_object_width < 0.0) return std::nullopt;
    return closest_object_width;
  });
  if (!closest_object_width) return false;
  // Decide if the closest object does not fit in the gap left by the ego vehicle.
  return closest_object_width.value() + parameters_->extra_width_margin_for_rear_obstacle >
         gap_between_ego_and_lane_border;
}

bool StartPlannerModule::isCloseToOriginalStartPose() const
{
  const Pose start_pose = planner_data_->route_handler->getOriginalStartPose();
  return tier4_autoware_utils::calcDistance2d(
           start_pose.position, planner_data_->self_odometry->pose.pose.position) >
         parameters_->th_arrived_distance;
}

bool StartPlannerModule::hasArrivedAtGoal() const
{
  const Pose goal_pose = planner_data_->route_handler->getGoalPose();
  return tier4_autoware_utils::calcDistance2d(
           goal_pose.position, planner_data_->self_odometry->pose.pose.position) <
         parameters_->th_arrived_distance;
}

bool StartPlannerModule::isMoving() const
{
  return utils::l2Norm(planner_data_->self_odometry->twist.twist.linear) >=
         parameters_->th_stopped_velocity;
}

bool StartPlannerModule::isStopped()
{
  odometry_buffer_.push_back(planner_data_->self_odometry);
  // Delete old data in buffer
  while (rclcpp::ok()) {
    const auto time_diff = rclcpp::Time(odometry_buffer_.back()->header.stamp) -
                           rclcpp::Time(odometry_buffer_.front()->header.stamp);
    if (time_diff.seconds() < parameters_->th_stopped_time) {
      break;
    }
    odometry_buffer_.pop_front();
  }
  return !std::any_of(
    odometry_buffer_.begin(), odometry_buffer_.end(), [this](const auto & odometry) {
      return utils::l2Norm(odometry->twist.twist.linear) > parameters_->th_stopped_velocity;
    });
}

bool StartPlannerModule::isExecutionReady() const
{
  // Evaluate safety. The situation is not safe if any of the following conditions are met:
  // 1. pull out path has not been found
  // 2. there is a moving objects around ego
  // 3. waiting for approval and there is a collision with dynamic objects

  const bool is_safe = [&]() -> bool {
    if (!status_.found_pull_out_path) return false;
    if (!isWaitingApproval()) return true;
    if (!noMovingObjectsAround()) return false;
    return !(requiresDynamicObjectsCollisionDetection() && hasCollisionWithDynamicObjects());
  }();

  if (!is_safe) {
    stop_pose_ = planner_data_->self_odometry->pose.pose;
  }

  return is_safe;
}

bool StartPlannerModule::canTransitSuccessState()
{
  // Freespace Planner:
  // - Can transit to success if the goal position is reached.
  // - Cannot transit to success if the goal position is not reached.
  if (status_.planner_type == PlannerType::FREESPACE) {
<<<<<<< HEAD
    return hasReachedFreespaceEnd();
=======
    if (hasReachedFreespaceEnd()) {
      RCLCPP_DEBUG(
        getLogger(), "Transit to success: Freespace planner reached the end point of the path.");
      return true;
    }
    return false;
>>>>>>> 1dfe8b96
  }

  // Other Planners:
  // - Cannot transit to success if the vehicle is driving in reverse.
  // - Cannot transit to success if a safe path cannot be found due to:
  //   - Insufficient margin against static objects.
  //   - No path found that stays within the lane.
  //   In such cases, a stop point needs to be embedded and keep running start_planner.
  // - Can transit to success if the end point of the pullout path is reached.
  if (!status_.driving_forward || !status_.found_pull_out_path) {
    return false;
  }

<<<<<<< HEAD
  return hasReachedPullOutEnd();
=======
  if (hasReachedPullOutEnd()) {
    RCLCPP_DEBUG(getLogger(), "Transit to success: Reached the end point of the pullout path.");
    return true;
  }

  return false;
>>>>>>> 1dfe8b96
}

BehaviorModuleOutput StartPlannerModule::plan()
{
  if (isWaitingApproval()) {
    clearWaitingApproval();
    resetPathCandidate();
    resetPathReference();
  }

  BehaviorModuleOutput output;
  if (!status_.found_pull_out_path) {
    RCLCPP_WARN_THROTTLE(
      getLogger(), *clock_, 5000, "Not found safe pull out path, publish stop path");
    const auto output = generateStopOutput();
    setDebugData();  // use status updated in generateStopOutput()
    updateRTCStatus(0, 0);
    return output;
  }

  const auto path = std::invoke([&]() {
    if (!status_.driving_forward && !status_.backward_driving_complete) {
      return status_.backward_path;
    }

    // Increment path index if the current path is finished
    if (hasFinishedCurrentPath()) {
      RCLCPP_INFO(getLogger(), "Increment path index");
      incrementPathIndex();
    }

    if (isWaitingApproval()) return getCurrentPath();

    if (status_.stop_pose) {
      // Delete stop point if conditions are met
      if (status_.is_safe_dynamic_objects && isStopped()) {
        status_.stop_pose = std::nullopt;
      }
      stop_pose_ = status_.stop_pose;
      return *status_.prev_stop_path_after_approval;
    }

    if (!status_.is_safe_dynamic_objects) {
      auto current_path = getCurrentPath();
      const auto stop_path =
        behavior_path_planner::utils::parking_departure::generateFeasibleStopPath(
          current_path, planner_data_, stop_pose_, parameters_->maximum_deceleration_for_stop,
          parameters_->maximum_jerk_for_stop);

      if (!stop_path.has_value()) return current_path;
      // Insert stop point in the path if needed
      RCLCPP_ERROR_THROTTLE(
        getLogger(), *clock_, 5000, "Insert stop point in the path because of dynamic objects");
      status_.prev_stop_path_after_approval = std::make_shared<PathWithLaneId>(stop_path.value());
      status_.stop_pose = stop_pose_;
      return stop_path.value();
    }
    return getCurrentPath();
  });

  output.path = path;
  output.reference_path = getPreviousModuleOutput().reference_path;
  output.turn_signal_info = calcTurnSignalInfo();
  path_candidate_ = std::make_shared<PathWithLaneId>(getFullPath());
  path_reference_ = std::make_shared<PathWithLaneId>(getPreviousModuleOutput().reference_path);

  setDrivableAreaInfo(output);

  const auto steering_factor_direction = getSteeringFactorDirection(output);

  if (status_.driving_forward) {
    const double start_distance = motion_utils::calcSignedArcLength(
      path.points, planner_data_->self_odometry->pose.pose.position,
      status_.pull_out_path.start_pose.position);
    const double finish_distance = motion_utils::calcSignedArcLength(
      path.points, planner_data_->self_odometry->pose.pose.position,
      status_.pull_out_path.end_pose.position);
    updateRTCStatus(start_distance, finish_distance);
    steering_factor_interface_ptr_->updateSteeringFactor(
      {status_.pull_out_path.start_pose, status_.pull_out_path.end_pose},
      {start_distance, finish_distance}, PlanningBehavior::START_PLANNER, steering_factor_direction,
      SteeringFactor::TURNING, "");
    setDebugData();
    return output;
  }
  const double distance = motion_utils::calcSignedArcLength(
    path.points, planner_data_->self_odometry->pose.pose.position,
    status_.pull_out_path.start_pose.position);
  updateRTCStatus(0.0, distance);
  steering_factor_interface_ptr_->updateSteeringFactor(
    {status_.pull_out_path.start_pose, status_.pull_out_path.end_pose}, {0.0, distance},
    PlanningBehavior::START_PLANNER, steering_factor_direction, SteeringFactor::TURNING, "");

  setDebugData();

  return output;
}

CandidateOutput StartPlannerModule::planCandidate() const
{
  return CandidateOutput{};
}

void StartPlannerModule::initializeSafetyCheckParameters()
{
  updateEgoPredictedPathParams(ego_predicted_path_params_, parameters_);
  updateSafetyCheckParams(safety_check_params_, parameters_);
  updateObjectsFilteringParams(objects_filtering_params_, parameters_);
}

PathWithLaneId StartPlannerModule::getFullPath() const
{
  // combine partial pull out path
  PathWithLaneId pull_out_path;
  for (const auto & partial_path : status_.pull_out_path.partial_paths) {
    pull_out_path.points.insert(
      pull_out_path.points.end(), partial_path.points.begin(), partial_path.points.end());
  }

  if (status_.driving_forward) {
    // not need backward path or finish it
    return pull_out_path;
  }

  // concat back_path and pull_out_path and
  auto full_path = status_.backward_path;
  full_path.points.insert(
    full_path.points.end(), pull_out_path.points.begin(), pull_out_path.points.end());
  return full_path;
}

BehaviorModuleOutput StartPlannerModule::planWaitingApproval()
{
  updatePullOutStatus();

  BehaviorModuleOutput output;
  if (!status_.found_pull_out_path) {
    RCLCPP_WARN_THROTTLE(
      getLogger(), *clock_, 5000, "Not found safe pull out path, publish stop path");
    clearWaitingApproval();
    const auto output = generateStopOutput();
    setDebugData();  // use status updated in generateStopOutput()
    updateRTCStatus(0, 0);
    return output;
  }

  waitApproval();

  const double backward_path_length =
    planner_data_->parameters.backward_path_length + parameters_->max_back_distance;
  const auto current_lanes = utils::getExtendedCurrentLanes(
    planner_data_, backward_path_length, std::numeric_limits<double>::max(),
    /*forward_only_in_route*/ true);

  auto stop_path = status_.driving_forward ? getCurrentPath() : status_.backward_path;
  const auto drivable_lanes = generateDrivableLanes(stop_path);
  const auto & dp = planner_data_->drivable_area_expansion_parameters;
  const auto expanded_lanes = utils::expandLanelets(
    drivable_lanes, dp.drivable_area_left_bound_offset, dp.drivable_area_right_bound_offset,
    dp.drivable_area_types_to_skip);
  for (auto & p : stop_path.points) {
    p.point.longitudinal_velocity_mps = 0.0;
  }

  output.path = stop_path;
  output.reference_path = getPreviousModuleOutput().reference_path;
  output.turn_signal_info = calcTurnSignalInfo();
  path_candidate_ = std::make_shared<PathWithLaneId>(getFullPath());
  path_reference_ = std::make_unique<PathWithLaneId>(getPreviousModuleOutput().reference_path);

  setDrivableAreaInfo(output);

  const auto steering_factor_direction = getSteeringFactorDirection(output);

  if (status_.driving_forward) {
    const double start_distance = motion_utils::calcSignedArcLength(
      stop_path.points, planner_data_->self_odometry->pose.pose.position,
      status_.pull_out_path.start_pose.position);
    const double finish_distance = motion_utils::calcSignedArcLength(
      stop_path.points, planner_data_->self_odometry->pose.pose.position,
      status_.pull_out_path.end_pose.position);
    updateRTCStatus(start_distance, finish_distance);
    steering_factor_interface_ptr_->updateSteeringFactor(
      {status_.pull_out_path.start_pose, status_.pull_out_path.end_pose},
      {start_distance, finish_distance}, PlanningBehavior::START_PLANNER, steering_factor_direction,
      SteeringFactor::APPROACHING, "");
    setDebugData();

    return output;
  }
  const double distance = motion_utils::calcSignedArcLength(
    stop_path.points, planner_data_->self_odometry->pose.pose.position,
    status_.pull_out_path.start_pose.position);
  updateRTCStatus(0.0, distance);
  steering_factor_interface_ptr_->updateSteeringFactor(
    {status_.pull_out_path.start_pose, status_.pull_out_path.end_pose}, {0.0, distance},
    PlanningBehavior::START_PLANNER, steering_factor_direction, SteeringFactor::APPROACHING, "");

  setDebugData();

  return output;
}

void StartPlannerModule::resetStatus()
{
  status_ = PullOutStatus{};
}

void StartPlannerModule::incrementPathIndex()
{
  status_.current_path_idx =
    std::min(status_.current_path_idx + 1, status_.pull_out_path.partial_paths.size() - 1);
}

PathWithLaneId StartPlannerModule::getCurrentPath() const
{
  if (status_.pull_out_path.partial_paths.size() <= status_.current_path_idx) {
    return PathWithLaneId{};
  }
  return status_.pull_out_path.partial_paths.at(status_.current_path_idx);
}

void StartPlannerModule::planWithPriority(
  const std::vector<Pose> & start_pose_candidates, const Pose & refined_start_pose,
  const Pose & goal_pose, const std::string search_priority)
{
  if (start_pose_candidates.empty()) return;

  const PriorityOrder order_priority =
    determinePriorityOrder(search_priority, start_pose_candidates.size());

  for (const auto & collision_check_margin : parameters_->collision_check_margins) {
    for (const auto & [index, planner] : order_priority) {
      if (findPullOutPath(
            start_pose_candidates[index], planner, refined_start_pose, goal_pose,
            collision_check_margin)) {
        debug_data_.selected_start_pose_candidate_index = index;
        debug_data_.margin_for_start_pose_candidate = collision_check_margin;
        return;
      }
    }
  }

  updateStatusIfNoSafePathFound();
}

PriorityOrder StartPlannerModule::determinePriorityOrder(
  const std::string & search_priority, const size_t start_pose_candidates_num)
{
  PriorityOrder order_priority;
  if (search_priority == "efficient_path") {
    for (const auto & planner : start_planners_) {
      for (size_t i = 0; i < start_pose_candidates_num; i++) {
        order_priority.emplace_back(i, planner);
      }
    }
    return order_priority;
  }

  if (search_priority == "short_back_distance") {
    for (size_t i = 0; i < start_pose_candidates_num; i++) {
      for (const auto & planner : start_planners_) {
        order_priority.emplace_back(i, planner);
      }
    }
    return order_priority;
  }

  RCLCPP_ERROR(getLogger(), "Invalid search_priority: %s", search_priority.c_str());
  throw std::domain_error("[start_planner] invalid search_priority");
  return order_priority;
}

bool StartPlannerModule::findPullOutPath(
  const Pose & start_pose_candidate, const std::shared_ptr<PullOutPlannerBase> & planner,
  const Pose & refined_start_pose, const Pose & goal_pose, const double collision_check_margin)
{
  // if start_pose_candidate is far from refined_start_pose, backward driving is necessary
  constexpr double epsilon = 0.01;
  const bool backward_is_unnecessary =
    tier4_autoware_utils::calcDistance2d(start_pose_candidate, refined_start_pose) < epsilon;

  planner->setCollisionCheckMargin(collision_check_margin);
  planner->setPlannerData(planner_data_);
  const auto pull_out_path = planner->plan(start_pose_candidate, goal_pose);

  // If no path is found, return false
  if (!pull_out_path) {
    return false;
  }

  if (backward_is_unnecessary) {
    updateStatusWithCurrentPath(*pull_out_path, start_pose_candidate, planner->getPlannerType());
    return true;
  }

  updateStatusWithNextPath(*pull_out_path, start_pose_candidate, planner->getPlannerType());

  return true;
}

void StartPlannerModule::updateStatusWithCurrentPath(
  const behavior_path_planner::PullOutPath & path, const Pose & start_pose,
  const behavior_path_planner::PlannerType & planner_type)
{
  const std::lock_guard<std::mutex> lock(mutex_);
  status_.driving_forward = true;
  status_.found_pull_out_path = true;
  status_.pull_out_path = path;
  status_.pull_out_start_pose = start_pose;
  status_.planner_type = planner_type;
}

void StartPlannerModule::updateStatusWithNextPath(
  const behavior_path_planner::PullOutPath & path, const Pose & start_pose,
  const behavior_path_planner::PlannerType & planner_type)
{
  const std::lock_guard<std::mutex> lock(mutex_);
  status_.driving_forward = false;
  status_.found_pull_out_path = true;
  status_.pull_out_path = path;
  status_.pull_out_start_pose = start_pose;
  status_.planner_type = planner_type;
}

void StartPlannerModule::updateStatusIfNoSafePathFound()
{
  if (status_.planner_type != PlannerType::FREESPACE) {
    const std::lock_guard<std::mutex> lock(mutex_);
    status_.found_pull_out_path = false;
    status_.planner_type = PlannerType::NONE;
  }
}

PathWithLaneId StartPlannerModule::generateStopPath() const
{
  const auto & current_pose = planner_data_->self_odometry->pose.pose;
  constexpr double dummy_path_distance = 1.0;
  const auto moved_pose = calcOffsetPose(current_pose, dummy_path_distance, 0, 0);

  // convert Pose to PathPointWithLaneId with 0 velocity.
  auto toPathPointWithLaneId = [this](const Pose & pose) {
    PathPointWithLaneId p{};
    p.point.pose = pose;
    p.point.longitudinal_velocity_mps = 0.0;
    const auto pull_out_lanes = start_planner_utils::getPullOutLanes(
      planner_data_,
      planner_data_->parameters.backward_path_length + parameters_->max_back_distance);
    lanelet::Lanelet closest_lanelet;
    lanelet::utils::query::getClosestLanelet(pull_out_lanes, pose, &closest_lanelet);
    p.lane_ids.push_back(closest_lanelet.id());
    return p;
  };

  PathWithLaneId path{};
  path.points.push_back(toPathPointWithLaneId(current_pose));
  path.points.push_back(toPathPointWithLaneId(moved_pose));

  return path;
}

lanelet::ConstLanelets StartPlannerModule::getPathRoadLanes(const PathWithLaneId & path) const
{
  const auto & route_handler = planner_data_->route_handler;
  const auto & lanelet_layer = route_handler->getLaneletMapPtr()->laneletLayer;

  std::vector<lanelet::Id> lane_ids;
  lanelet::ConstLanelets path_lanes;

  for (const auto & p : path.points) {
    for (const auto & id : p.lane_ids) {
      if (id == lanelet::InvalId) {
        continue;
      }
      const auto lanelet = lanelet_layer.get(id);
      if (route_handler->isShoulderLanelet(lanelet)) {
        continue;
      }
      if (std::find(lane_ids.begin(), lane_ids.end(), id) == lane_ids.end()) {
        lane_ids.push_back(id);
        path_lanes.push_back(lanelet);
      }
    }
  }

  return path_lanes;
}

std::vector<DrivableLanes> StartPlannerModule::generateDrivableLanes(
  const PathWithLaneId & path) const
{
  const auto pull_out_lanes = start_planner_utils::getPullOutLanes(
    planner_data_, planner_data_->parameters.backward_path_length + parameters_->max_back_distance);

  const auto path_road_lanes = getPathRoadLanes(path);
  if (!path_road_lanes.empty()) {
    lanelet::ConstLanelets shoulder_lanes;
    const auto & rh = planner_data_->route_handler;
    std::copy_if(
      pull_out_lanes.begin(), pull_out_lanes.end(), std::back_inserter(shoulder_lanes),
      [&rh](const auto & pull_out_lane) { return rh->isShoulderLanelet(pull_out_lane); });

    return utils::generateDrivableLanesWithShoulderLanes(path_road_lanes, shoulder_lanes);
  }

  // if path_road_lanes is empty, use only pull_out_lanes as drivable lanes
  std::vector<DrivableLanes> drivable_lanes;
  for (const auto & lane : pull_out_lanes) {
    DrivableLanes drivable_lane;
    drivable_lane.right_lane = lane;
    drivable_lane.left_lane = lane;
    drivable_lanes.push_back(drivable_lane);
  }
  return drivable_lanes;
}

void StartPlannerModule::updatePullOutStatus()
{
  // skip updating if enough time has not passed for preventing chattering between back and
  // start_planner
  if (!receivedNewRoute()) {
    if (!last_pull_out_start_update_time_) {
      last_pull_out_start_update_time_ = std::make_unique<rclcpp::Time>(clock_->now());
    }
    const auto elapsed_time = (clock_->now() - *last_pull_out_start_update_time_).seconds();
    if (elapsed_time < parameters_->backward_path_update_duration) {
      return;
    }
  }
  last_pull_out_start_update_time_ = std::make_unique<rclcpp::Time>(clock_->now());

  const auto & route_handler = planner_data_->route_handler;
  const auto & current_pose = planner_data_->self_odometry->pose.pose;
  const auto & goal_pose = planner_data_->route_handler->getGoalPose();

  // refine start pose with pull out lanes.
  // 1) backward driving is not allowed: use refined pose just as start pose.
  // 2) backward driving is allowed: use refined pose to check if backward driving is needed.
  const PathWithLaneId start_pose_candidates_path = calcBackwardPathFromStartPose();
  const auto refined_start_pose = calcLongitudinalOffsetPose(
    start_pose_candidates_path.points, planner_data_->self_odometry->pose.pose.position, 0.0);
  if (!refined_start_pose) return;

  // search pull out start candidates backward
  const std::vector<Pose> start_pose_candidates = std::invoke([&]() -> std::vector<Pose> {
    if (parameters_->enable_back) {
      return searchPullOutStartPoseCandidates(start_pose_candidates_path);
    }
    return {*refined_start_pose};
  });

  if (!status_.backward_driving_complete) {
    planWithPriority(
      start_pose_candidates, *refined_start_pose, goal_pose, parameters_->search_priority);
  }

  debug_data_.refined_start_pose = *refined_start_pose;
  debug_data_.start_pose_candidates = start_pose_candidates;
  const auto pull_out_lanes = start_planner_utils::getPullOutLanes(
    planner_data_, planner_data_->parameters.backward_path_length + parameters_->max_back_distance);

  if (hasFinishedBackwardDriving()) {
    updateStatusAfterBackwardDriving();
    return;
  }
  status_.backward_path = start_planner_utils::getBackwardPath(
    *route_handler, pull_out_lanes, current_pose, status_.pull_out_start_pose,
    parameters_->backward_velocity);
  return;
}

void StartPlannerModule::updateStatusAfterBackwardDriving()
{
  status_.driving_forward = true;
  status_.backward_driving_complete = true;
  // request start_planner approval
  waitApproval();
  // To enable approval of the forward path, the RTC status is removed.
  removeRTCStatus();
  for (auto itr = uuid_map_.begin(); itr != uuid_map_.end(); ++itr) {
    itr->second = generateUUID();
  }
}

PathWithLaneId StartPlannerModule::calcBackwardPathFromStartPose() const
{
  const Pose start_pose = planner_data_->route_handler->getOriginalStartPose();
  const auto pull_out_lanes = start_planner_utils::getPullOutLanes(
    planner_data_, planner_data_->parameters.backward_path_length + parameters_->max_back_distance);

  const auto arc_position_pose = lanelet::utils::getArcCoordinates(pull_out_lanes, start_pose);

  // common buffer distance for both front and back
  static constexpr double buffer = 30.0;
  const double check_distance = parameters_->max_back_distance + buffer;

  const double start_distance = arc_position_pose.length - check_distance;
  const double end_distance = arc_position_pose.length + buffer;

  auto path =
    planner_data_->route_handler->getCenterLinePath(pull_out_lanes, start_distance, end_distance);

  // shift all path points laterally to align with the start pose
  for (auto & path_point : path.points) {
    path_point.point.pose = calcOffsetPose(path_point.point.pose, 0, arc_position_pose.distance, 0);
  }

  return path;
}

std::vector<Pose> StartPlannerModule::searchPullOutStartPoseCandidates(
  const PathWithLaneId & back_path_from_start_pose) const
{
  std::vector<Pose> pull_out_start_pose_candidates{};
  const auto start_pose = planner_data_->route_handler->getOriginalStartPose();
  const auto local_vehicle_footprint = vehicle_info_.createFootprint();
  const auto pull_out_lanes = start_planner_utils::getPullOutLanes(
    planner_data_, planner_data_->parameters.backward_path_length + parameters_->max_back_distance);
  const double backward_path_length =
    planner_data_->parameters.backward_path_length + parameters_->max_back_distance;

  const auto stop_objects_in_pull_out_lanes = filterStopObjectsInPullOutLanes(
    pull_out_lanes, start_pose.position, parameters_->th_moving_object_velocity,
    backward_path_length, std::numeric_limits<double>::max());

  const auto front_stop_objects_in_pull_out_lanes = filterStopObjectsInPullOutLanes(
    pull_out_lanes, start_pose.position, parameters_->th_moving_object_velocity, 0,
    std::numeric_limits<double>::max());

  // Set the maximum backward distance less than the distance from the vehicle's base_link to
  // the lane's rearmost point to prevent lane departure.
  const double current_arc_length =
    lanelet::utils::getArcCoordinates(pull_out_lanes, start_pose).length;
  const double allowed_backward_distance = std::clamp(
    current_arc_length - planner_data_->parameters.base_link2rear, 0.0,
    parameters_->max_back_distance);

  for (double back_distance = 0.0; back_distance <= allowed_backward_distance;
       back_distance += parameters_->backward_search_resolution) {
    const auto backed_pose = calcLongitudinalOffsetPose(
      back_path_from_start_pose.points, start_pose.position, -back_distance);
    if (!backed_pose) continue;

    if (utils::checkCollisionBetweenFootprintAndObjects(
          local_vehicle_footprint, *backed_pose, front_stop_objects_in_pull_out_lanes,
          parameters_->collision_check_margin_from_front_object))
      continue;

    const double backed_pose_arc_length =
      lanelet::utils::getArcCoordinates(pull_out_lanes, *backed_pose).length;
    const double length_to_lane_end = std::accumulate(
      std::begin(pull_out_lanes), std::end(pull_out_lanes), 0.0,
      [](double acc, const auto & lane) { return acc + lanelet::utils::getLaneletLength2d(lane); });
    const double distance_from_lane_end = length_to_lane_end - backed_pose_arc_length;
    if (distance_from_lane_end < parameters_->ignore_distance_from_lane_end) {
      RCLCPP_WARN_THROTTLE(
        getLogger(), *clock_, 5000,
        "the ego vehicle is too close to the lane end, so backwards driving is necessary");
      continue;
    }

    if (utils::checkCollisionBetweenFootprintAndObjects(
          local_vehicle_footprint, *backed_pose, stop_objects_in_pull_out_lanes,
          parameters_->collision_check_margins.back())) {
      break;  // poses behind this has a collision, so break.
    }

    pull_out_start_pose_candidates.push_back(*backed_pose);
  }
  return pull_out_start_pose_candidates;
}

PredictedObjects StartPlannerModule::filterStopObjectsInPullOutLanes(
  const lanelet::ConstLanelets & pull_out_lanes, const geometry_msgs::msg::Point & current_point,
  const double velocity_threshold, const double object_check_forward_distance,
  const double object_check_backward_distance) const
{
  const auto stop_objects = utils::path_safety_checker::filterObjectsByVelocity(
    *planner_data_->dynamic_object, velocity_threshold);

  // filter for objects located in pull out lanes and moving at a speed below the threshold
  auto [stop_objects_in_pull_out_lanes, others] =
    utils::path_safety_checker::separateObjectsByLanelets(
      stop_objects, pull_out_lanes, [](const auto & obj, const auto & lane) {
        return utils::path_safety_checker::isPolygonOverlapLanelet(obj, lane);
      });

  const auto path = planner_data_->route_handler->getCenterLinePath(
    pull_out_lanes, object_check_backward_distance, object_check_forward_distance);

  utils::path_safety_checker::filterObjectsByPosition(
    stop_objects_in_pull_out_lanes, path.points, current_point, object_check_forward_distance,
    object_check_backward_distance);

  utils::path_safety_checker::filterObjectsByClass(
    stop_objects_in_pull_out_lanes, parameters_->object_types_to_check_for_path_generation);

  return stop_objects_in_pull_out_lanes;
}

bool StartPlannerModule::hasReachedFreespaceEnd() const
{
  const auto current_pose = planner_data_->self_odometry->pose.pose;
  return tier4_autoware_utils::calcDistance2d(current_pose, status_.pull_out_path.end_pose) <
         parameters_->th_arrived_distance;
}

bool StartPlannerModule::hasReachedPullOutEnd() const
{
  const auto current_pose = planner_data_->self_odometry->pose.pose;

  // check that ego has passed pull out end point
  const double backward_path_length =
    planner_data_->parameters.backward_path_length + parameters_->max_back_distance;
  const auto current_lanes = utils::getExtendedCurrentLanes(
    planner_data_, backward_path_length, std::numeric_limits<double>::max(),
    /*forward_only_in_route*/ true);

  const auto arclength_current = lanelet::utils::getArcCoordinates(current_lanes, current_pose);
  const auto arclength_pull_out_end =
    lanelet::utils::getArcCoordinates(current_lanes, status_.pull_out_path.end_pose);

  // offset to not finish the module before engage
  constexpr double offset = 0.1;

  return arclength_current.length - arclength_pull_out_end.length > offset;
}

bool StartPlannerModule::needToPrepareBlinkerBeforeStartDrivingForward() const
{
  if (!status_.first_engaged_and_driving_forward_time) {
    return false;
  }
  const auto first_engaged_and_driving_forward_time =
    status_.first_engaged_and_driving_forward_time.value();
  const double elapsed =
    rclcpp::Duration(clock_->now() - first_engaged_and_driving_forward_time).seconds();
  return elapsed < parameters_->prepare_time_before_start;
}

bool StartPlannerModule::hasFinishedCurrentPath()
{
  const auto current_path = getCurrentPath();
  const auto current_path_end = current_path.points.back();
  const auto self_pose = planner_data_->self_odometry->pose.pose;
  const bool is_near_target = tier4_autoware_utils::calcDistance2d(current_path_end, self_pose) <
                              parameters_->th_arrived_distance;

  return is_near_target && isStopped();
}

TurnSignalInfo StartPlannerModule::calcTurnSignalInfo()
{
  const auto path = getFullPath();
  if (path.points.empty()) return getPreviousModuleOutput().turn_signal_info;

  const Pose & current_pose = planner_data_->self_odometry->pose.pose;
  const auto shift_start_idx =
    motion_utils::findNearestIndex(path.points, status_.pull_out_path.start_pose.position);
  const auto shift_end_idx =
    motion_utils::findNearestIndex(path.points, status_.pull_out_path.end_pose.position);
  const lanelet::ConstLanelets current_lanes = utils::getCurrentLanes(planner_data_);

  const auto is_ignore_signal = [this](const lanelet::Id & id) {
    if (!ignore_signal_.has_value()) {
      return false;
    }
    return ignore_signal_.value() == id;
  };

  const auto update_ignore_signal = [this](const lanelet::Id & id, const bool is_ignore) {
    return is_ignore ? std::make_optional(id) : std::nullopt;
  };

  lanelet::Lanelet closest_lanelet;
  lanelet::utils::query::getClosestLanelet(current_lanes, current_pose, &closest_lanelet);

  if (is_ignore_signal(closest_lanelet.id())) {
    return getPreviousModuleOutput().turn_signal_info;
  }

  const double current_shift_length =
    lanelet::utils::getArcCoordinates(current_lanes, current_pose).distance;

  constexpr bool egos_lane_is_shifted = true;
  constexpr bool is_pull_out = true;

  // In Geometric pull out, the ego stops once and then steers the wheels to the opposite direction.
  // This sometimes causes the getBehaviorTurnSignalInfo method to detect the ego as stopped and
  // close to complete its shift, so it wrongly turns off the blinkers, this override helps avoid
  // this issue. Also, if the ego is not engaged (so it is stopped), the blinkers should still be
  // activated.

  const bool geometric_planner_has_not_finished_first_path = std::invoke([&]() {
    if (status_.planner_type != PlannerType::GEOMETRIC) {
      return false;
    }
    constexpr double distance_threshold = 1.0;
    const auto stop_point = status_.pull_out_path.partial_paths.front().points.back();
    const double distance_from_ego_to_stop_point = std::abs(motion_utils::calcSignedArcLength(
      path.points, stop_point.point.pose.position, current_pose.position));
    return distance_from_ego_to_stop_point < distance_threshold;
  });

  const bool override_ego_stopped_check =
    !status_.has_departed || geometric_planner_has_not_finished_first_path;

  const auto [new_signal, is_ignore] = planner_data_->getBehaviorTurnSignalInfo(
    path, shift_start_idx, shift_end_idx, current_lanes, current_shift_length,
    status_.driving_forward, egos_lane_is_shifted, override_ego_stopped_check, is_pull_out);
  ignore_signal_ = update_ignore_signal(closest_lanelet.id(), is_ignore);

  const auto original_signal = getPreviousModuleOutput().turn_signal_info;
  const auto current_seg_idx = planner_data_->findEgoSegmentIndex(path.points);
  const auto output_turn_signal_info = planner_data_->turn_signal_decider.use_prior_turn_signal(
    path, current_pose, current_seg_idx, original_signal, new_signal,
    planner_data_->parameters.ego_nearest_dist_threshold,
    planner_data_->parameters.ego_nearest_yaw_threshold);

  return output_turn_signal_info;
}

bool StartPlannerModule::isSafePath() const
{
  // TODO(Sugahara): should safety check for backward path

  const auto pull_out_path = getCurrentPath();
  if (pull_out_path.points.empty()) {
    return false;
  }
  const auto & current_pose = planner_data_->self_odometry->pose.pose;
  const double current_velocity = std::hypot(
    planner_data_->self_odometry->twist.twist.linear.x,
    planner_data_->self_odometry->twist.twist.linear.y);
  const auto & dynamic_object = planner_data_->dynamic_object;
  const auto & route_handler = planner_data_->route_handler;
  const double backward_path_length =
    planner_data_->parameters.backward_path_length + parameters_->max_back_distance;

  const auto current_lanes = utils::getExtendedCurrentLanes(
    planner_data_, backward_path_length, std::numeric_limits<double>::max(),
    /*forward_only_in_route*/ true);

  // for ego predicted path
  const size_t ego_seg_idx = planner_data_->findEgoSegmentIndex(pull_out_path.points);
  const std::pair<double, double> terminal_velocity_and_accel =
    utils::parking_departure::getPairsTerminalVelocityAndAccel(
      status_.pull_out_path.pairs_terminal_velocity_and_accel, status_.current_path_idx);
  RCLCPP_DEBUG(
    getLogger(), "pairs_terminal_velocity_and_accel for start_planner: %f, %f",
    terminal_velocity_and_accel.first, terminal_velocity_and_accel.second);
  RCLCPP_DEBUG(getLogger(), "current_path_idx %ld", status_.current_path_idx);
  utils::parking_departure::updatePathProperty(
    ego_predicted_path_params_, terminal_velocity_and_accel);
  // TODO(Sugahara): shoule judge is_object_front properly
  const bool is_object_front = true;
  const bool limit_to_max_velocity = true;
  const auto ego_predicted_path =
    behavior_path_planner::utils::path_safety_checker::createPredictedPath(
      ego_predicted_path_params_, pull_out_path.points, current_pose, current_velocity, ego_seg_idx,
      is_object_front, limit_to_max_velocity);

  // filtering objects with velocity, position and class
  const auto filtered_objects = utils::path_safety_checker::filterObjects(
    dynamic_object, route_handler, current_lanes, current_pose.position, objects_filtering_params_);

  // filtering objects based on the current position's lane
  const auto target_objects_on_lane = utils::path_safety_checker::createTargetObjectsOnLane(
    current_lanes, route_handler, filtered_objects, objects_filtering_params_);

  const double hysteresis_factor =
    status_.is_safe_dynamic_objects ? 1.0 : safety_check_params_->hysteresis_factor_expand_rate;

  // debug
  {
    debug_data_.filtered_objects = filtered_objects;
    debug_data_.target_objects_on_lane = target_objects_on_lane;
    debug_data_.ego_predicted_path = ego_predicted_path;
  }
  std::vector<ExtendedPredictedObject> merged_target_object;
  merged_target_object.reserve(
    target_objects_on_lane.on_current_lane.size() + target_objects_on_lane.on_shoulder_lane.size());
  merged_target_object.insert(
    merged_target_object.end(), target_objects_on_lane.on_current_lane.begin(),
    target_objects_on_lane.on_current_lane.end());
  merged_target_object.insert(
    merged_target_object.end(), target_objects_on_lane.on_shoulder_lane.begin(),
    target_objects_on_lane.on_shoulder_lane.end());
  return behavior_path_planner::utils::path_safety_checker::checkSafetyWithRSS(
    pull_out_path, ego_predicted_path, merged_target_object, debug_data_.collision_check,
    planner_data_->parameters, safety_check_params_->rss_params,
    objects_filtering_params_->use_all_predicted_path, hysteresis_factor);
}

bool StartPlannerModule::isGoalBehindOfEgoInSameRouteSegment() const
{
  const auto & rh = planner_data_->route_handler;

  // Check if the goal and ego are in the same route segment. If not, this is out of scope of
  // this function. Return false.
  lanelet::ConstLanelet ego_lanelet;
  rh->getClosestLaneletWithinRoute(getEgoPose(), &ego_lanelet);
  const auto is_ego_in_goal_route_section = rh->isInGoalRouteSection(ego_lanelet);

  if (!is_ego_in_goal_route_section) {
    return false;
  }

  // If the goal and ego are in the same route segment, check the goal and ego pose relation.
  // Return true when the goal is located behind of ego.
  const auto ego_lane_path = rh->getCenterLinePath(
    lanelet::ConstLanelets{ego_lanelet}, 0.0, std::numeric_limits<double>::max());
  const auto dist_ego_to_goal = motion_utils::calcSignedArcLength(
    ego_lane_path.points, getEgoPosition(), rh->getGoalPose().position);

  const bool is_goal_behind_of_ego = (dist_ego_to_goal < 0.0);
  return is_goal_behind_of_ego;
}

// NOTE: this must be called after updatePullOutStatus(). This must be fixed.
BehaviorModuleOutput StartPlannerModule::generateStopOutput()
{
  BehaviorModuleOutput output;
  const PathWithLaneId stop_path = generateStopPath();
  output.path = stop_path;

  setDrivableAreaInfo(output);

  output.reference_path = getPreviousModuleOutput().reference_path;

  {
    const std::lock_guard<std::mutex> lock(mutex_);
    status_.driving_forward = true;
    status_.planner_type = PlannerType::STOP;
    status_.pull_out_path.partial_paths.clear();
    status_.pull_out_path.partial_paths.push_back(stop_path);
    const Pose & current_pose = planner_data_->self_odometry->pose.pose;
    status_.pull_out_start_pose = current_pose;
    status_.pull_out_path.start_pose = current_pose;
    status_.pull_out_path.end_pose = current_pose;
  }

  path_candidate_ = std::make_shared<PathWithLaneId>(stop_path);
  path_reference_ = std::make_shared<PathWithLaneId>(getPreviousModuleOutput().reference_path);

  return output;
}

std::optional<PullOutStatus> StartPlannerModule::planFreespacePath(
  const StartPlannerParameters & parameters,
  const std::shared_ptr<const PlannerData> & planner_data, const PullOutStatus & pull_out_status)
{
  const Pose & current_pose = planner_data->self_odometry->pose.pose;
  const auto & route_handler = planner_data->route_handler;

  const double end_pose_search_start_distance = parameters.end_pose_search_start_distance;
  const double end_pose_search_end_distance = parameters.end_pose_search_end_distance;
  const double end_pose_search_interval = parameters.end_pose_search_interval;

  const double backward_path_length =
    planner_data->parameters.backward_path_length + parameters.max_back_distance;
  const auto current_lanes = utils::getExtendedCurrentLanes(
    planner_data, backward_path_length, std::numeric_limits<double>::max(),
    /*forward_only_in_route*/ true);

  const auto current_arc_coords = lanelet::utils::getArcCoordinates(current_lanes, current_pose);

  const double s_start = std::max(0.0, current_arc_coords.length + end_pose_search_start_distance);
  const double s_end = current_arc_coords.length + end_pose_search_end_distance;

  auto center_line_path = utils::resamplePathWithSpline(
    route_handler->getCenterLinePath(current_lanes, s_start, s_end), end_pose_search_interval);

  for (const auto & p : center_line_path.points) {
    const Pose end_pose = p.point.pose;
    freespace_planner_->setPlannerData(planner_data);
    auto freespace_path = freespace_planner_->plan(current_pose, end_pose);

    if (!freespace_path) {
      continue;
    }

    auto status = pull_out_status;
    status.pull_out_path = *freespace_path;
    status.pull_out_start_pose = current_pose;
    status.planner_type = freespace_planner_->getPlannerType();
    status.found_pull_out_path = true;
    status.driving_forward = true;
    return std::make_optional<PullOutStatus>(status);
  }

  return std::nullopt;
}

void StartPlannerModule::setDrivableAreaInfo(BehaviorModuleOutput & output) const
{
  switch (status_.planner_type) {
    case PlannerType::FREESPACE: {
      const double drivable_area_margin = planner_data_->parameters.vehicle_width;
      output.drivable_area_info.drivable_margin =
        planner_data_->parameters.vehicle_width / 2.0 + drivable_area_margin;
      return;
    }
    default: {
      const auto target_drivable_lanes = utils::getNonOverlappingExpandedLanes(
        output.path, generateDrivableLanes(output.path),
        planner_data_->drivable_area_expansion_parameters);

      DrivableAreaInfo current_drivable_area_info;
      current_drivable_area_info.drivable_lanes = target_drivable_lanes;
      output.drivable_area_info =
        status_.driving_forward
          ? utils::combineDrivableAreaInfo(
              current_drivable_area_info, getPreviousModuleOutput().drivable_area_info)
          : current_drivable_area_info;
      return;
    }
  }
}

void StartPlannerModule::setDebugData()
{
  using lanelet::visualization::laneletsAsTriangleMarkerArray;
  using marker_utils::addFootprintMarker;
  using marker_utils::createFootprintMarkerArray;
  using marker_utils::createObjectsMarkerArray;
  using marker_utils::createPathMarkerArray;
  using marker_utils::createPoseMarkerArray;
  using marker_utils::createPredictedPathMarkerArray;
  using marker_utils::showPolygon;
  using marker_utils::showPredictedPath;
  using marker_utils::showSafetyCheckInfo;
  using tier4_autoware_utils::createDefaultMarker;
  using tier4_autoware_utils::createMarkerColor;
  using tier4_autoware_utils::createMarkerScale;
  using visualization_msgs::msg::Marker;

  const auto red_color = createMarkerColor(1.0, 0.0, 0.0, 0.999);
  const auto cyan_color = createMarkerColor(0.0, 1.0, 1.0, 0.2);
  const auto pink_color = createMarkerColor(1.0, 0.5, 0.5, 0.35);
  const auto purple_color = createMarkerColor(1.0, 0.0, 1.0, 0.99);
  const auto white_color = createMarkerColor(1.0, 1.0, 1.0, 0.99);

  const auto life_time = rclcpp::Duration::from_seconds(1.5);
  auto add = [&](MarkerArray added, MarkerArray & target_marker_array) {
    for (auto & marker : added.markers) {
      marker.lifetime = life_time;
    }
    tier4_autoware_utils::appendMarkerArray(added, &target_marker_array);
  };

  debug_marker_.markers.clear();
  info_marker_.markers.clear();
  add(
    createPoseMarkerArray(status_.pull_out_start_pose, "back_end_pose", 0, 0.9, 0.3, 0.3),
    info_marker_);
  add(
    createPoseMarkerArray(status_.pull_out_path.start_pose, "start_pose", 0, 0.3, 0.9, 0.3),
    info_marker_);
  add(
    createPoseMarkerArray(status_.pull_out_path.end_pose, "end_pose", 0, 0.9, 0.9, 0.3),
    info_marker_);
  add(
    createFootprintMarkerArray(
      debug_data_.refined_start_pose, vehicle_info_, "refined_start_pose", 0, 0.9, 0.9, 0.3),
    debug_marker_);
  add(createPathMarkerArray(getFullPath(), "full_path", 0, 0.0, 0.5, 0.9), debug_marker_);
  add(
    createPathMarkerArray(status_.backward_path, "backward_driving_path", 0, 0.0, 0.9, 0.0),
    debug_marker_);

  // visualize collision_check_end_pose and footprint
  {
    std::map<PlannerType, double> collision_check_distances = {
      {PlannerType::SHIFT, parameters_->shift_collision_check_distance_from_end},
      {PlannerType::GEOMETRIC, parameters_->geometric_collision_check_distance_from_end}};

    double collision_check_distance_from_end = collision_check_distances[status_.planner_type];
    const auto collision_check_end_pose = motion_utils::calcLongitudinalOffsetPose(
      getFullPath().points, status_.pull_out_path.end_pose.position,
      collision_check_distance_from_end);
    if (collision_check_end_pose) {
      add(
        createPoseMarkerArray(
          *collision_check_end_pose, "static_collision_check_end_pose", 0, 1.0, 0.0, 0.0),
        info_marker_);
      auto marker = createDefaultMarker(
        "map", rclcpp::Clock{RCL_ROS_TIME}.now(), "static_collision_check_end_polygon", 0,
        Marker::LINE_STRIP, createMarkerScale(0.1, 0.1, 0.1), red_color);
      addFootprintMarker(marker, *collision_check_end_pose, vehicle_info_);
      marker.lifetime = life_time;
      info_marker_.markers.push_back(marker);
    }
  }
  // start pose candidates
  {
    MarkerArray start_pose_footprint_marker_array{};
    MarkerArray start_pose_text_marker_array{};
    Marker footprint_marker = createDefaultMarker(
      "map", rclcpp::Clock{RCL_ROS_TIME}.now(), "start_pose_candidates", 0, Marker::LINE_STRIP,
      createMarkerScale(0.2, 0.2, 0.2), purple_color);
    Marker text_marker = createDefaultMarker(
      "map", rclcpp::Clock{RCL_ROS_TIME}.now(), "start_pose_candidates_idx", 0,
      visualization_msgs::msg::Marker::TEXT_VIEW_FACING, createMarkerScale(0.3, 0.3, 0.3),
      purple_color);
    footprint_marker.lifetime = rclcpp::Duration::from_seconds(1.5);
    text_marker.lifetime = rclcpp::Duration::from_seconds(1.5);
    for (size_t i = 0; i < debug_data_.start_pose_candidates.size(); ++i) {
      footprint_marker.id = i;
      text_marker.id = i;
      footprint_marker.points.clear();
      text_marker.text = "idx[" + std::to_string(i) + "]";
      text_marker.pose = debug_data_.start_pose_candidates.at(i);
      addFootprintMarker(footprint_marker, debug_data_.start_pose_candidates.at(i), vehicle_info_);
      start_pose_footprint_marker_array.markers.push_back(footprint_marker);
      start_pose_text_marker_array.markers.push_back(text_marker);
    }

    add(start_pose_footprint_marker_array, debug_marker_);
    add(start_pose_text_marker_array, debug_marker_);
  }

  // visualize the footprint from pull_out_start pose to pull_out_end pose along the path
  {
    MarkerArray pull_out_path_footprint_marker_array{};
    Marker pull_out_path_footprint_marker = createDefaultMarker(
      "map", rclcpp::Clock{RCL_ROS_TIME}.now(), "shift_path_footprint", 0, Marker::LINE_STRIP,
      createMarkerScale(0.2, 0.2, 0.2), pink_color);
    pull_out_path_footprint_marker.lifetime = rclcpp::Duration::from_seconds(1.5);
    PathWithLaneId path_shift_start_to_end{};
    const auto shift_path = status_.pull_out_path.partial_paths.front();
    {
      const size_t pull_out_start_idx = motion_utils::findNearestIndex(
        shift_path.points, status_.pull_out_path.start_pose.position);
      const size_t pull_out_end_idx =
        motion_utils::findNearestIndex(shift_path.points, status_.pull_out_path.end_pose.position);

      path_shift_start_to_end.points.insert(
        path_shift_start_to_end.points.begin(), shift_path.points.begin() + pull_out_start_idx,
        shift_path.points.begin() + pull_out_end_idx + 1);
    }

    for (size_t i = 0; i < path_shift_start_to_end.points.size(); ++i) {
      pull_out_path_footprint_marker.id = i;
      pull_out_path_footprint_marker.points.clear();
      addFootprintMarker(
        pull_out_path_footprint_marker, path_shift_start_to_end.points.at(i).point.pose,
        vehicle_info_);
      pull_out_path_footprint_marker_array.markers.push_back(pull_out_path_footprint_marker);
    }

    add(pull_out_path_footprint_marker_array, debug_marker_);
  }

  // safety check
  if (parameters_->safety_check_params.enable_safety_check) {
    if (debug_data_.ego_predicted_path.size() > 0) {
      const auto & ego_predicted_path = utils::path_safety_checker::convertToPredictedPath(
        debug_data_.ego_predicted_path, ego_predicted_path_params_->time_resolution);
      add(
        createPredictedPathMarkerArray(
          ego_predicted_path, vehicle_info_, "ego_predicted_path_start_planner", 0, 0.0, 0.5, 0.9),
        debug_marker_);
    }

    if (debug_data_.filtered_objects.objects.size() > 0) {
      add(
        createObjectsMarkerArray(
          debug_data_.filtered_objects, "filtered_objects", 0, 0.0, 0.5, 0.9),
        info_marker_);
    }

    add(showSafetyCheckInfo(debug_data_.collision_check, "object_debug_info"), debug_marker_);
    add(
      showPredictedPath(debug_data_.collision_check, "predicted_path_for_safety_check"),
      info_marker_);
    add(showPolygon(debug_data_.collision_check, "ego_and_target_polygon_relation"), info_marker_);

    // set objects of interest
    for (const auto & [uuid, data] : debug_data_.collision_check) {
      const auto color = data.is_safe ? ColorName::GREEN : ColorName::RED;
      setObjectsOfInterestData(data.current_obj_pose, data.obj_shape, color);
    }

    initializeCollisionCheckDebugMap(debug_data_.collision_check);
  }

  // Visualize planner type text
  const auto header = planner_data_->route_handler->getRouteHeader();
  {
    visualization_msgs::msg::MarkerArray planner_type_marker_array{};
    const auto color = status_.found_pull_out_path ? white_color : red_color;
    auto marker = createDefaultMarker(
      header.frame_id, header.stamp, "planner_type", 0,
      visualization_msgs::msg::Marker::TEXT_VIEW_FACING, createMarkerScale(0.0, 0.0, 1.0), color);
    marker.pose = status_.pull_out_start_pose;
    if (!status_.driving_forward) {
      marker.text = "BACK -> ";
    }
    marker.text += magic_enum::enum_name(status_.planner_type);
    marker.text += " " + std::to_string(status_.current_path_idx) + "/" +
                   std::to_string(status_.pull_out_path.partial_paths.size() - 1);
    marker.lifetime = life_time;
    planner_type_marker_array.markers.push_back(marker);
    add(planner_type_marker_array, info_marker_);
  }

  add(
    laneletsAsTriangleMarkerArray(
      "departure_check_lanes_for_shift_pull_out_path", debug_data_.departure_check_lanes,
      cyan_color),
    debug_marker_);

  const auto pull_out_lanes = start_planner_utils::getPullOutLanes(
    planner_data_, planner_data_->parameters.backward_path_length + parameters_->max_back_distance);
  add(
    laneletsAsTriangleMarkerArray(
      "pull_out_lanes_for_static_objects_collision_check", pull_out_lanes, pink_color),
    debug_marker_);

  // Visualize reason when engage is not allowed
  {
    visualization_msgs::msg::MarkerArray engage_is_blocked{};
    const auto color = marker_utils::colors::red();
    auto marker = createDefaultMarker(
      header.frame_id, header.stamp, "engage_block_reason", 0,
      visualization_msgs::msg::Marker::TEXT_VIEW_FACING, createMarkerScale(0.0, 0.0, 1.0), color);
    marker.pose = status_.pull_out_start_pose;

    if (!status_.found_pull_out_path) {
      marker.text = "Cannot engage because no avoidable path against static objects is found.";
      marker.lifetime = life_time;
      engage_is_blocked.markers.push_back(marker);
      add(engage_is_blocked, debug_marker_);
    } else if (!status_.is_safe_dynamic_objects) {
      marker.text = "Cannot engage because a collision with dynamic objects is detected.";
      marker.lifetime = life_time;
      engage_is_blocked.markers.push_back(marker);
      add(engage_is_blocked, debug_marker_);
    }
  }
}

void StartPlannerModule::logPullOutStatus(rclcpp::Logger::Level log_level) const
{
  const auto logger = getLogger();
  auto logFunc = [&logger, log_level](const char * format, ...) {
    char buffer[1024];
    va_list args;
    va_start(args, format);
    vsnprintf(buffer, sizeof(buffer), format, args);
    va_end(args);
    switch (log_level) {
      case rclcpp::Logger::Level::Debug:
        RCLCPP_DEBUG(logger, "%s", buffer);
        break;
      case rclcpp::Logger::Level::Info:
        RCLCPP_INFO(logger, "%s", buffer);
        break;
      case rclcpp::Logger::Level::Warn:
        RCLCPP_WARN(logger, "%s", buffer);
        break;
      case rclcpp::Logger::Level::Error:
        RCLCPP_ERROR(logger, "%s", buffer);
        break;
      case rclcpp::Logger::Level::Fatal:
        RCLCPP_FATAL(logger, "%s", buffer);
        break;
      default:
        RCLCPP_INFO(logger, "%s", buffer);
        break;
    }
  };

  logFunc("======== PullOutStatus Report ========");

  logFunc("[Path Info]");
  logFunc("  Current Path Index: %zu", status_.current_path_idx);

  logFunc("[Planner Info]");
  logFunc("  Planner Type: %s", magic_enum::enum_name(status_.planner_type).data());

  logFunc("[Safety and Direction Info]");
  logFunc("  Found Pull Out Path: %s", status_.found_pull_out_path ? "true" : "false");
  logFunc(
    "  Is Safe Against Dynamic Objects: %s", status_.is_safe_dynamic_objects ? "true" : "false");
  logFunc(
    "  Previous Is Safe Dynamic Objects: %s",
    status_.prev_is_safe_dynamic_objects ? "true" : "false");
  logFunc("  Driving Forward: %s", status_.driving_forward ? "true" : "false");
  logFunc("  Backward Driving Complete: %s", status_.backward_driving_complete ? "true" : "false");
  logFunc("  Has Stop Pose: %s", status_.stop_pose ? "true" : "false");

  logFunc("[Module State]");
  logFunc("  isActivated: %s", isActivated() ? "true" : "false");
  logFunc("  isWaitingForApproval: %s", isWaitingApproval() ? "true" : "false");
  const std::string current_status = magic_enum::enum_name(getCurrentStatus()).data();
  logFunc("  ModuleStatus: %s", current_status.c_str());

  logFunc("=======================================");
}

StartPlannerModule::StartPlannerData StartPlannerModule::StartPlannerData::clone() const
{
  StartPlannerData start_planner_data;
  start_planner_data.update(
    parameters, planner_data, current_status, main_thread_pull_out_status, is_stopped);
  return start_planner_data;
}

void StartPlannerModule::StartPlannerData::update(
  const StartPlannerParameters & parameters_, const PlannerData & planner_data_,
  const ModuleStatus & current_status_, const PullOutStatus & pull_out_status_,
  const bool is_stopped_)
{
  parameters = parameters_;
  planner_data = planner_data_;
  // TODO(Mamoru Sobue): in the future we will add planner_data->is_route_handler_updated flag to
  // avoid the copy overhead of lanelet objects inside the RouteHandler. behavior_path_planner can
  // tell us the flag if map/route changed, so we can skip route_handler update if it
  // is false in the following way
  /*
    auto route_handler_self = planner_data.route_handler;
    planner_data = planner_data_; // sync planer_data to planner_data_, planner_data.route_handler
    is once re-pointed

    if (!planner_data_->is_route_handler_updated && route_handler_self != nullptr) {
      // we do not need to sync planner_data.route_handler with that of planner_data_
      // re-point to the original again
      planner_data.route_handler = route_handler_self;
    } else {
      // this is actually heavy if the lanelet_map is HUGE
      planner_data.route_handler = std::make_shared<RouteHandler>(*(planner_data_.route_handler));
    }
   */
  planner_data.route_handler = std::make_shared<RouteHandler>(*(planner_data_.route_handler));
  current_status = current_status_;
  main_thread_pull_out_status = pull_out_status_;
  is_stopped = is_stopped_;
}
}  // namespace behavior_path_planner<|MERGE_RESOLUTION|>--- conflicted
+++ resolved
@@ -584,16 +584,12 @@
   // - Can transit to success if the goal position is reached.
   // - Cannot transit to success if the goal position is not reached.
   if (status_.planner_type == PlannerType::FREESPACE) {
-<<<<<<< HEAD
-    return hasReachedFreespaceEnd();
-=======
     if (hasReachedFreespaceEnd()) {
       RCLCPP_DEBUG(
         getLogger(), "Transit to success: Freespace planner reached the end point of the path.");
       return true;
     }
     return false;
->>>>>>> 1dfe8b96
   }
 
   // Other Planners:
@@ -607,16 +603,12 @@
     return false;
   }
 
-<<<<<<< HEAD
-  return hasReachedPullOutEnd();
-=======
   if (hasReachedPullOutEnd()) {
     RCLCPP_DEBUG(getLogger(), "Transit to success: Reached the end point of the pullout path.");
     return true;
   }
 
   return false;
->>>>>>> 1dfe8b96
 }
 
 BehaviorModuleOutput StartPlannerModule::plan()

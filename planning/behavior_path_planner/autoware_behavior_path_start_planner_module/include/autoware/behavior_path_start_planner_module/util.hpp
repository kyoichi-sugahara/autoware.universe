// Copyright 2021 Tier IV, Inc.
//
// Licensed under the Apache License, Version 2.0 (the "License");
// you may not use this file except in compliance with the License.
// You may obtain a copy of the License at
//
//     http://www.apache.org/licenses/LICENSE-2.0
//
// Unless required by applicable law or agreed to in writing, software
// distributed under the License is distributed on an "AS IS" BASIS,
// WITHOUT WARRANTIES OR CONDITIONS OF ANY KIND, either express or implied.
// See the License for the specific language governing permissions and
// limitations under the License.

#ifndef AUTOWARE__BEHAVIOR_PATH_START_PLANNER_MODULE__UTIL_HPP_
#define AUTOWARE__BEHAVIOR_PATH_START_PLANNER_MODULE__UTIL_HPP_

#include "autoware/behavior_path_planner_common/data_manager.hpp"
#include "autoware/behavior_path_planner_common/utils/drivable_area_expansion/static_drivable_area.hpp"
#include "autoware/behavior_path_planner_common/utils/path_safety_checker/path_safety_checker_parameters.hpp"
#include "autoware/behavior_path_planner_common/utils/path_safety_checker/safety_check.hpp"
#include "autoware/behavior_path_start_planner_module/pull_out_path.hpp"

#include <autoware/route_handler/route_handler.hpp>

#include <autoware_perception_msgs/msg/predicted_objects.hpp>
#include <autoware_perception_msgs/msg/predicted_path.hpp>
#include <geometry_msgs/msg/pose.hpp>
#include <geometry_msgs/msg/twist.hpp>
#include <tier4_planning_msgs/msg/path_with_lane_id.hpp>

#include <lanelet2_core/Forward.h>

#include <memory>
#include <utility>

namespace autoware::behavior_path_planner::start_planner_utils
{
using autoware::behavior_path_planner::utils::path_safety_checker::EgoPredictedPathParams;
using autoware::route_handler::RouteHandler;
using autoware::universe_utils::LinearRing2d;
using autoware::universe_utils::Point2d;
using autoware_perception_msgs::msg::PredictedObjects;
using autoware_perception_msgs::msg::PredictedPath;
using geometry_msgs::msg::Pose;
using geometry_msgs::msg::Twist;
using tier4_planning_msgs::msg::PathWithLaneId;

PathWithLaneId getBackwardPath(
  const RouteHandler & route_handler, const lanelet::ConstLanelets & target_lanes,
  const Pose & current_pose, const Pose & backed_pose, const double velocity);

/**
 * @brief Get a sequence of lanelets for pulling out from the current position.
 *
 * If the ego vehicle's current position is on a shoulder lane, the function retrieves a sequence of
 * shoulder lanelets. If it is on a road lane, the function returns a sequence of road lanelets.
 *
 */
lanelet::ConstLanelets getPullOutLanes(
  const std::shared_ptr<const PlannerData> & planner_data, const double backward_length);
<<<<<<< HEAD
Pose getBackedPose(
  const Pose & current_pose, const double & yaw_shoulder_lane, const double & back_distance);

/**
 * @brief Calculate the minimum arc length distance from the ego vehicle to static objects within
 the same lanelets.
 *
 * Calculates the minimum arc length distance between the ego vehicle and static objects in given
 * lanelets. It compares each corner of the vehicle's transformed footprint with every corner of
 * object polygons to find the shortest distance within the lanelet system.
 */
double calcMinArcLengthDistanceFromEgoToObjects(
  const LinearRing2d & local_vehicle_footprint, const Pose & ego_pose,
  const lanelet::ConstLanelets & lanelets, const PredictedObjects & static_objects);

double getArcLengthForPoint(const lanelet::ConstLanelets & lanelets, const Point2d & point);

=======
>>>>>>> 0cee9614
std::optional<PathWithLaneId> extractCollisionCheckSection(
  const PullOutPath & path, const double collision_check_distance_from_end);
}  // namespace autoware::behavior_path_planner::start_planner_utils

#endif  // AUTOWARE__BEHAVIOR_PATH_START_PLANNER_MODULE__UTIL_HPP_<|MERGE_RESOLUTION|>--- conflicted
+++ resolved
@@ -59,26 +59,6 @@
  */
 lanelet::ConstLanelets getPullOutLanes(
   const std::shared_ptr<const PlannerData> & planner_data, const double backward_length);
-<<<<<<< HEAD
-Pose getBackedPose(
-  const Pose & current_pose, const double & yaw_shoulder_lane, const double & back_distance);
-
-/**
- * @brief Calculate the minimum arc length distance from the ego vehicle to static objects within
- the same lanelets.
- *
- * Calculates the minimum arc length distance between the ego vehicle and static objects in given
- * lanelets. It compares each corner of the vehicle's transformed footprint with every corner of
- * object polygons to find the shortest distance within the lanelet system.
- */
-double calcMinArcLengthDistanceFromEgoToObjects(
-  const LinearRing2d & local_vehicle_footprint, const Pose & ego_pose,
-  const lanelet::ConstLanelets & lanelets, const PredictedObjects & static_objects);
-
-double getArcLengthForPoint(const lanelet::ConstLanelets & lanelets, const Point2d & point);
-
-=======
->>>>>>> 0cee9614
 std::optional<PathWithLaneId> extractCollisionCheckSection(
   const PullOutPath & path, const double collision_check_distance_from_end);
 }  // namespace autoware::behavior_path_planner::start_planner_utils
